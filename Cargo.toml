[package]
name = "libp2p"
edition = "2018"
description = "Peer-to-peer networking library"
version = "0.9.1"
authors = ["Parity Technologies <admin@parity.io>"]
license = "MIT"
repository = "https://github.com/libp2p/rust-libp2p"
keywords = ["peer-to-peer", "libp2p", "networking"]
categories = ["network-programming", "asynchronous"]

[features]
default = ["secp256k1", "libp2p-websocket"]
secp256k1 = ["libp2p-core/secp256k1", "libp2p-secio/secp256k1"]

[dependencies]
bytes = "0.4"
enr = { package = "enr", version = "0.1.0", path = "./misc/enr" }
futures = "0.1"
multiaddr = { package = "parity-multiaddr", version = "0.5.0", path = "./misc/multiaddr" }
multihash = { package = "parity-multihash", version = "0.1.0", path = "./misc/multihash" }
lazy_static = "1.2"
<<<<<<< HEAD
libp2p-discv5 = { version = "0.1.0", path = "./misc/discv5" }
libp2p-mplex = { version = "0.8.0", path = "./muxers/mplex" }
libp2p-identify = { version = "0.8.0", path = "./protocols/identify" }
libp2p-kad = { version = "0.8.0", path = "./protocols/kad" }
libp2p-floodsub = { version = "0.8.0", path = "./protocols/floodsub" }
libp2p-ping = { version = "0.8.0", path = "./protocols/ping" }
libp2p-plaintext = { version = "0.8.0", path = "./protocols/plaintext" }
libp2p-ratelimit = { version = "0.8.0", path = "./transports/ratelimit" }
libp2p-core = { version = "0.8.1", path = "./core" }
libp2p-core-derive = { version = "0.8.0", path = "./misc/core-derive" }
libp2p-secio = { version = "0.8.0", path = "./protocols/secio", default-features = false }
libp2p-uds = { version = "0.8.0", path = "./transports/uds" }
libp2p-wasm-ext = { version = "0.1.0", path = "./transports/wasm-ext" }
libp2p-websocket = { version = "0.8.0", path = "./transports/websocket", optional = true }
libp2p-yamux = { version = "0.8.0", path = "./muxers/yamux" }
=======
libp2p-mplex = { version = "0.9.0", path = "./muxers/mplex" }
libp2p-identify = { version = "0.9.0", path = "./protocols/identify" }
libp2p-kad = { version = "0.9.0", path = "./protocols/kad" }
libp2p-floodsub = { version = "0.9.0", path = "./protocols/floodsub" }
libp2p-ping = { version = "0.9.0", path = "./protocols/ping" }
libp2p-plaintext = { version = "0.9.0", path = "./protocols/plaintext" }
libp2p-deflate = { version = "0.1.0", path = "./protocols/deflate" }
libp2p-ratelimit = { version = "0.9.0", path = "./transports/ratelimit" }
libp2p-core = { version = "0.9.1", path = "./core" }
libp2p-core-derive = { version = "0.9.0", path = "./misc/core-derive" }
libp2p-secio = { version = "0.9.0", path = "./protocols/secio", default-features = false }
libp2p-uds = { version = "0.9.0", path = "./transports/uds" }
libp2p-wasm-ext = { version = "0.2.0", path = "./transports/wasm-ext" }
libp2p-yamux = { version = "0.9.0", path = "./muxers/yamux" }
>>>>>>> 78d6f44e
parking_lot = "0.8"
smallvec = "0.6"
tokio-codec = "0.1"
tokio-executor = "0.1"
tokio-io = "0.1"
wasm-timer = "0.1"

[target.'cfg(not(any(target_os = "emscripten", target_os = "unknown")))'.dependencies]
<<<<<<< HEAD
libp2p-discv5 = { version = "0.1.0", path = "./misc/discv5" }
libp2p-dns = { version = "0.8.0", path = "./transports/dns" }
libp2p-mdns = { version = "0.8.0", path = "./misc/mdns" }
libp2p-noise = { version = "0.6.0", path = "./protocols/noise" }
libp2p-tcp = { version = "0.8.0", path = "./transports/tcp" }
=======
libp2p-dns = { version = "0.9.0", path = "./transports/dns" }
libp2p-mdns = { version = "0.9.0", path = "./misc/mdns" }
libp2p-noise = { version = "0.7.0", path = "./protocols/noise" }
libp2p-tcp = { version = "0.9.0", path = "./transports/tcp" }
libp2p-websocket = { version = "0.9.1", path = "./transports/websocket", optional = true }
>>>>>>> 78d6f44e

[dev-dependencies]
env_logger = "0.6.0"
rand = "0.6"
tokio = "0.1"
tokio-stdin-stdout = "0.1"
void = "1.0"

[workspace]
members = [
    "core",
    "misc/core-derive",
    "misc/discv5",
    "misc/mdns",
    "misc/enr",
    "misc/multiaddr",
    "misc/multihash",
    "misc/multistream-select",
    "misc/peer-id-generator",
    "misc/rw-stream-sink",
    "muxers/mplex",
    "muxers/yamux",
    "protocols/floodsub",
    "protocols/identify",
    "protocols/kad",
    "protocols/noise",
    "protocols/observed",
    "protocols/ping",
    "protocols/plaintext",
    "protocols/secio",
    "transports/dns",
    "transports/ratelimit",
    "transports/tcp",
    "transports/uds",
    "transports/websocket",
    "transports/wasm-ext"
]<|MERGE_RESOLUTION|>--- conflicted
+++ resolved
@@ -20,23 +20,7 @@
 multiaddr = { package = "parity-multiaddr", version = "0.5.0", path = "./misc/multiaddr" }
 multihash = { package = "parity-multihash", version = "0.1.0", path = "./misc/multihash" }
 lazy_static = "1.2"
-<<<<<<< HEAD
 libp2p-discv5 = { version = "0.1.0", path = "./misc/discv5" }
-libp2p-mplex = { version = "0.8.0", path = "./muxers/mplex" }
-libp2p-identify = { version = "0.8.0", path = "./protocols/identify" }
-libp2p-kad = { version = "0.8.0", path = "./protocols/kad" }
-libp2p-floodsub = { version = "0.8.0", path = "./protocols/floodsub" }
-libp2p-ping = { version = "0.8.0", path = "./protocols/ping" }
-libp2p-plaintext = { version = "0.8.0", path = "./protocols/plaintext" }
-libp2p-ratelimit = { version = "0.8.0", path = "./transports/ratelimit" }
-libp2p-core = { version = "0.8.1", path = "./core" }
-libp2p-core-derive = { version = "0.8.0", path = "./misc/core-derive" }
-libp2p-secio = { version = "0.8.0", path = "./protocols/secio", default-features = false }
-libp2p-uds = { version = "0.8.0", path = "./transports/uds" }
-libp2p-wasm-ext = { version = "0.1.0", path = "./transports/wasm-ext" }
-libp2p-websocket = { version = "0.8.0", path = "./transports/websocket", optional = true }
-libp2p-yamux = { version = "0.8.0", path = "./muxers/yamux" }
-=======
 libp2p-mplex = { version = "0.9.0", path = "./muxers/mplex" }
 libp2p-identify = { version = "0.9.0", path = "./protocols/identify" }
 libp2p-kad = { version = "0.9.0", path = "./protocols/kad" }
@@ -51,7 +35,6 @@
 libp2p-uds = { version = "0.9.0", path = "./transports/uds" }
 libp2p-wasm-ext = { version = "0.2.0", path = "./transports/wasm-ext" }
 libp2p-yamux = { version = "0.9.0", path = "./muxers/yamux" }
->>>>>>> 78d6f44e
 parking_lot = "0.8"
 smallvec = "0.6"
 tokio-codec = "0.1"
@@ -60,19 +43,12 @@
 wasm-timer = "0.1"
 
 [target.'cfg(not(any(target_os = "emscripten", target_os = "unknown")))'.dependencies]
-<<<<<<< HEAD
 libp2p-discv5 = { version = "0.1.0", path = "./misc/discv5" }
-libp2p-dns = { version = "0.8.0", path = "./transports/dns" }
-libp2p-mdns = { version = "0.8.0", path = "./misc/mdns" }
-libp2p-noise = { version = "0.6.0", path = "./protocols/noise" }
-libp2p-tcp = { version = "0.8.0", path = "./transports/tcp" }
-=======
 libp2p-dns = { version = "0.9.0", path = "./transports/dns" }
 libp2p-mdns = { version = "0.9.0", path = "./misc/mdns" }
 libp2p-noise = { version = "0.7.0", path = "./protocols/noise" }
 libp2p-tcp = { version = "0.9.0", path = "./transports/tcp" }
 libp2p-websocket = { version = "0.9.1", path = "./transports/websocket", optional = true }
->>>>>>> 78d6f44e
 
 [dev-dependencies]
 env_logger = "0.6.0"
