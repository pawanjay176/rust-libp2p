[package]
name = "libp2p"
edition = "2018"
description = "Peer-to-peer networking library"
version = "0.18.1"
authors = ["Parity Technologies <admin@parity.io>"]
license = "MIT"
repository = "https://github.com/libp2p/rust-libp2p"
keywords = ["peer-to-peer", "libp2p", "networking"]
categories = ["network-programming", "asynchronous"]

[features]
default = [
    "deflate",
    "discv5",
    "dns",
    "floodsub",
    "identify",
    "kad",
    "gossipsub",
    "mdns",
    "mplex",
    "noise",
    "ping",
    "plaintext",
    "pnet",
    "secio",
    "secp256k1",
    "tcp",
    "uds",
    "wasm-ext",
    "websocket",
    "yamux",
]
deflate = ["libp2p-deflate"]
discv5 = ["libp2p-discv5"]
dns = ["libp2p-dns"]
floodsub = ["libp2p-floodsub"]
identify = ["libp2p-identify"]
kad = ["libp2p-kad"]
gossipsub = ["libp2p-gossipsub"]
mdns = ["libp2p-mdns"]
mplex = ["libp2p-mplex"]
noise = ["libp2p-noise"]
ping = ["libp2p-ping"]
plaintext = ["libp2p-plaintext"]
pnet = ["libp2p-pnet"]
secio = ["libp2p-secio"]
tcp = ["libp2p-tcp"]
uds = ["libp2p-uds"]
wasm-ext = ["libp2p-wasm-ext"]
websocket = ["libp2p-websocket"]
yamux = ["libp2p-yamux"]
secp256k1 = ["libp2p-core/secp256k1", "libp2p-secio/secp256k1"]

[dependencies]
bytes = "0.5"
futures = "0.3.1"
multiaddr = { package = "parity-multiaddr", version = "0.8.0", path = "misc/multiaddr" }
multihash = "0.10"
lazy_static = "1.2"
<<<<<<< HEAD
libp2p-mplex = { version = "0.16.0", path = "muxers/mplex", optional = true }
libp2p-identify = { version = "0.16.0", path = "protocols/identify", optional = true }
libp2p-kad = { version = "0.16.2", path = "protocols/kad", optional = true }
libp2p-floodsub = { version = "0.16.0", path = "protocols/floodsub", optional = true }
libp2p-gossipsub = { version = "0.16.0", path = "./protocols/gossipsub", optional = true }
libp2p-ping = { version = "0.16.0", path = "protocols/ping", optional = true }
libp2p-plaintext = { version = "0.16.0", path = "protocols/plaintext", optional = true }
libp2p-pnet = { version = "0.16.0", path = "protocols/pnet", optional = true }
libp2p-core = { version = "0.16.0", path = "core" }
libp2p-core-derive = { version = "0.16.0", path = "misc/core-derive" }
libp2p-secio = { version = "0.16.1", path = "protocols/secio", default-features = false, optional = true }
libp2p-swarm = { version = "0.16.1", path = "swarm" }
libp2p-uds = { version = "0.16.0", path = "transports/uds", optional = true }
libp2p-wasm-ext = { version = "0.16.2", path = "transports/wasm-ext", optional = true }
libp2p-yamux = { version = "0.16.2", path = "muxers/yamux", optional = true }
libp2p-noise = { version = "0.16.2", path = "protocols/noise", optional = true }
libp2p-discv5 = { version = "0.1.0", path = "./misc/discv5", optional = true }
=======
libp2p-mplex = { version = "0.18.0", path = "muxers/mplex", optional = true }
libp2p-identify = { version = "0.18.0", path = "protocols/identify", optional = true }
libp2p-kad = { version = "0.18.0", path = "protocols/kad", optional = true }
libp2p-floodsub = { version = "0.18.0", path = "protocols/floodsub", optional = true }
libp2p-gossipsub = { version = "0.18.0", path = "./protocols/gossipsub", optional = true }
libp2p-ping = { version = "0.18.0", path = "protocols/ping", optional = true }
libp2p-plaintext = { version = "0.18.0", path = "protocols/plaintext", optional = true }
libp2p-pnet = { version = "0.18.0", path = "protocols/pnet", optional = true }
libp2p-core = { version = "0.18.0", path = "core" }
libp2p-core-derive = { version = "0.18.0", path = "misc/core-derive" }
libp2p-secio = { version = "0.18.0", path = "protocols/secio", default-features = false, optional = true }
libp2p-swarm = { version = "0.18.1", path = "swarm" }
libp2p-uds = { version = "0.18.0", path = "transports/uds", optional = true }
libp2p-wasm-ext = { version = "0.18.0", path = "transports/wasm-ext", optional = true }
libp2p-yamux = { version = "0.18.0", path = "muxers/yamux", optional = true }
libp2p-noise = { version = "0.18.0", path = "protocols/noise", optional = true }
>>>>>>> bdbab323
parking_lot = "0.10.0"
pin-project = "0.4.6"
smallvec = "1.0"
wasm-timer = "0.2.4"

[target.'cfg(not(any(target_os = "emscripten", target_os = "unknown")))'.dependencies]
libp2p-deflate = { version = "0.18.0", path = "protocols/deflate", optional = true }
libp2p-dns = { version = "0.18.0", path = "transports/dns", optional = true }
libp2p-mdns = { version = "0.18.0", path = "protocols/mdns", optional = true }
libp2p-tcp = { version = "0.18.0", path = "transports/tcp", optional = true }
libp2p-websocket = { version = "0.18.0", path = "transports/websocket", optional = true }

[dev-dependencies]
async-std = "1.0"
tokio = {version = "0.2", features = ["full"]}
env_logger = "0.7.1"

[workspace]
members = [
    "core",
    "misc/core-derive",
    "misc/discv5",
    "misc/enr",
    "misc/multiaddr",
    "misc/multistream-select",
    "misc/peer-id-generator",
    "muxers/mplex",
    "muxers/yamux",
    "protocols/floodsub",
    "protocols/gossipsub",
    "protocols/identify",
    "protocols/kad",
    "protocols/mdns",
    "protocols/noise",
    "protocols/ping",
    "protocols/plaintext",
    "protocols/secio",
    "swarm",
    "transports/dns",
    "transports/tcp",
    "transports/uds",
    "transports/websocket",
    "transports/wasm-ext"
]
<|MERGE_RESOLUTION|>--- conflicted
+++ resolved
@@ -59,25 +59,7 @@
 multiaddr = { package = "parity-multiaddr", version = "0.8.0", path = "misc/multiaddr" }
 multihash = "0.10"
 lazy_static = "1.2"
-<<<<<<< HEAD
-libp2p-mplex = { version = "0.16.0", path = "muxers/mplex", optional = true }
-libp2p-identify = { version = "0.16.0", path = "protocols/identify", optional = true }
-libp2p-kad = { version = "0.16.2", path = "protocols/kad", optional = true }
-libp2p-floodsub = { version = "0.16.0", path = "protocols/floodsub", optional = true }
-libp2p-gossipsub = { version = "0.16.0", path = "./protocols/gossipsub", optional = true }
-libp2p-ping = { version = "0.16.0", path = "protocols/ping", optional = true }
-libp2p-plaintext = { version = "0.16.0", path = "protocols/plaintext", optional = true }
-libp2p-pnet = { version = "0.16.0", path = "protocols/pnet", optional = true }
-libp2p-core = { version = "0.16.0", path = "core" }
-libp2p-core-derive = { version = "0.16.0", path = "misc/core-derive" }
-libp2p-secio = { version = "0.16.1", path = "protocols/secio", default-features = false, optional = true }
-libp2p-swarm = { version = "0.16.1", path = "swarm" }
-libp2p-uds = { version = "0.16.0", path = "transports/uds", optional = true }
-libp2p-wasm-ext = { version = "0.16.2", path = "transports/wasm-ext", optional = true }
-libp2p-yamux = { version = "0.16.2", path = "muxers/yamux", optional = true }
-libp2p-noise = { version = "0.16.2", path = "protocols/noise", optional = true }
 libp2p-discv5 = { version = "0.1.0", path = "./misc/discv5", optional = true }
-=======
 libp2p-mplex = { version = "0.18.0", path = "muxers/mplex", optional = true }
 libp2p-identify = { version = "0.18.0", path = "protocols/identify", optional = true }
 libp2p-kad = { version = "0.18.0", path = "protocols/kad", optional = true }
@@ -94,7 +76,6 @@
 libp2p-wasm-ext = { version = "0.18.0", path = "transports/wasm-ext", optional = true }
 libp2p-yamux = { version = "0.18.0", path = "muxers/yamux", optional = true }
 libp2p-noise = { version = "0.18.0", path = "protocols/noise", optional = true }
->>>>>>> bdbab323
 parking_lot = "0.10.0"
 pin-project = "0.4.6"
 smallvec = "1.0"
