// Copyright 2018 Parity Technologies (UK) Ltd.
//
// Permission is hereby granted, free of charge, to any person obtaining a
// copy of this software and associated documentation files (the "Software"),
// to deal in the Software without restriction, including without limitation
// the rights to use, copy, modify, merge, publish, distribute, sublicense,
// and/or sell copies of the Software, and to permit persons to whom the
// Software is furnished to do so, subject to the following conditions:
//
// The above copyright notice and this permission notice shall be included in
// all copies or substantial portions of the Software.
//
// THE SOFTWARE IS PROVIDED "AS IS", WITHOUT WARRANTY OF ANY KIND, EXPRESS
// OR IMPLIED, INCLUDING BUT NOT LIMITED TO THE WARRANTIES OF MERCHANTABILITY,
// FITNESS FOR A PARTICULAR PURPOSE AND NONINFRINGEMENT. IN NO EVENT SHALL THE
// AUTHORS OR COPYRIGHT HOLDERS BE LIABLE FOR ANY CLAIM, DAMAGES OR OTHER
// LIABILITY, WHETHER IN AN ACTION OF CONTRACT, TORT OR OTHERWISE, ARISING
// FROM, OUT OF OR IN CONNECTION WITH THE SOFTWARE OR THE USE OR OTHER
// DEALINGS IN THE SOFTWARE.

//! Libp2p is a peer-to-peer framework.
//!
//! # Major libp2p concepts
//!
//! Here is a list of all the major concepts of libp2p.
//!
//! ## Multiaddr
//!
//! A [`Multiaddr`] is a self-describing network address and protocol stack
//! that is used to establish connections to peers. Some examples:
//!
//! * `/ip4/80.123.90.4/tcp/5432`
//! * `/ip6/[::1]/udp/10560/quic`
//! * `/unix//path/to/socket`
//!
//! ## Transport
//!
//! [`Transport`] is a trait for types that provide connection-oriented communication channels
//! based on dialing to or listening on a [`Multiaddr`]. To that end a transport
//! produces as output a type of data stream that varies depending on the concrete type of
//! transport.
//!
//! An implementation of transport typically supports only certain multi-addresses.
//! For example, the [`TcpConfig`] only supports multi-addresses of the format
//! `/ip4/.../tcp/...`.
//!
//! Example (Dialing a TCP/IP multi-address):
//!
//! ```rust
//! use libp2p::{Multiaddr, Transport, tcp::TcpConfig};
//! let tcp = TcpConfig::new();
//! let addr: Multiaddr = "/ip4/98.97.96.95/tcp/20500".parse().expect("invalid multiaddr");
//! let _conn = tcp.dial(addr);
//! ```
//! In the above example, `_conn` is a [`Future`] that needs to be polled in order for
//! the dialing to take place and eventually resolve to a connection. Polling
//! futures is typically done through a [tokio] runtime.
//!
//! The easiest way to create a transport is to use [`build_development_transport`].
//! This function provides support for the most common protocols but it is also
//! subject to change over time and should thus not be used in production
//! configurations.
//!
//! Example (Creating a development transport):
//!
//! ```rust
//! let keypair = libp2p::identity::Keypair::generate_ed25519();
//! let _transport = libp2p::build_development_transport(keypair);
//! // _transport.dial(...);
//! ```
//!
//! The keypair that is passed as an argument in the above example is used
//! to set up transport-layer encryption using a newly generated long-term
//! identity keypair. The public key of this keypair uniquely identifies
//! the node in the network in the form of a [`PeerId`].
//!
//! See the documentation of the [`Transport`] trait for more details.
//!
//! ### Connection Upgrades
//!
//! Once a connection has been established with a remote through a [`Transport`], it can be
//! *upgraded*. Upgrading a transport is the process of negotiating an additional protocol
//! with the remote, mediated through a negotiation protocol called [`multistream-select`].
//!
//! Example ([`secio`] + [`yamux`] Protocol Upgrade):
//!
//! ```rust
//! # #[cfg(all(not(any(target_os = "emscripten", target_os = "unknown")), feature = "libp2p-secio"))] {
//! use libp2p::{Transport, tcp::TcpConfig, secio::SecioConfig, identity::Keypair, yamux};
//! let tcp = TcpConfig::new();
//! let secio = SecioConfig::new(Keypair::generate_ed25519());
//! let yamux = yamux::Config::default();
//! let transport = tcp.upgrade().authenticate(secio).multiplex(yamux);
//! # }
//! ```
//! In this example, `tcp_secio` is a new [`Transport`] that negotiates the secio protocol
//! on all connections.
//!
//! ## Network Behaviour
//!
//! The [`NetworkBehaviour`] trait is implemented on types that provide some capability to the
//! network. Examples of network behaviours include:
//!
//!   * Periodically pinging other nodes on established connections.
//!   * Periodically asking for information from other nodes.
//!   * Querying information from a DHT and propagating it to other nodes.
//!
//! ## Swarm
//!
//! A [`Swarm`] manages a pool of connections established through a [`Transport`]
//! and drives a [`NetworkBehaviour`] through emitting events triggered by activity
//! on the managed connections. Creating a [`Swarm`] thus involves combining a
//! [`Transport`] with a [`NetworkBehaviour`].
//!
//! See the documentation of the [`core`] module for more details about swarms.
//!
//! # Using libp2p
//!
//! The easiest way to get started with libp2p involves the following steps:
//!
//!   1. Creating an identity [`Keypair`] for the local node, obtaining the local
//!      [`PeerId`] from the [`PublicKey`].
//!   2. Creating an instance of a base [`Transport`], e.g. [`TcpConfig`], upgrading it with
//!      all the desired protocols, such as for transport security and multiplexing.
//!      In order to be usable with a [`Swarm`] later, the [`Output`](Transport::Output)
//!      of the final transport must be a tuple of a [`PeerId`] and a value whose type
//!      implements [`StreamMuxer`] (e.g. [`Yamux`]). The peer ID must be the
//!      identity of the remote peer of the established connection, which is
//!      usually obtained through a transport encryption protocol such as
//!      [`secio`] that authenticates the peer. See the implementation of
//!      [`build_development_transport`] for an example.
//!   3. Creating a struct that implements the [`NetworkBehaviour`] trait and combines all the
//!      desired network behaviours, implementing the event handlers as per the
//!      desired application's networking logic.
//!   4. Instantiating a [`Swarm`] with the transport, the network behaviour and the
//!      local peer ID from the previous steps.
//!
//! The swarm instance can then be polled with the [tokio] library, in order to
//! continuously drive the network activity of the program.
//!
//! [`Keypair`]: identity::Keypair
//! [`PublicKey`]: identity::PublicKey
//! [`Future`]: futures::Future
//! [`TcpConfig`]: tcp::TcpConfig
//! [`NetworkBehaviour`]: core::swarm::NetworkBehaviour
//! [`StreamMuxer`]: core::muxing::StreamMuxer
//! [`Yamux`]: yamux::Yamux
//!
//! [tokio]: https://tokio.rs
//! [`multistream-select`]: https://github.com/multiformats/multistream-select

#![doc(html_logo_url = "https://libp2p.io/img/logo_small.png")]
#![doc(html_favicon_url = "https://libp2p.io/img/favicon.png")]

pub use bytes;
pub use futures;
#[doc(inline)]
pub use multiaddr;
#[doc(inline)]
pub use multihash;
pub use tokio_codec;
pub use tokio_io;

#[doc(inline)]
pub use libp2p_core as core;
#[cfg(not(any(target_os = "emscripten", target_os = "unknown")))]
#[doc(inline)]
pub use libp2p_deflate as deflate;
#[cfg(not(any(target_os = "emscripten", target_os = "unknown")))]
#[doc(inline)]
pub use libp2p_dns as dns;
#[doc(inline)]
pub use libp2p_floodsub as floodsub;
#[doc(inline)]
pub use libp2p_gossipsub as gossipsub;
#[doc(inline)]
pub use libp2p_identify as identify;
#[doc(inline)]
pub use libp2p_kad as kad;
#[cfg(not(any(target_os = "emscripten", target_os = "unknown")))]
#[doc(inline)]
pub use libp2p_mdns as mdns;
#[doc(inline)]
pub use libp2p_mplex as mplex;
#[cfg(not(any(target_os = "emscripten", target_os = "unknown")))]
#[doc(inline)]
pub use libp2p_noise as noise;
#[doc(inline)]
pub use libp2p_ping as ping;
#[doc(inline)]
pub use libp2p_plaintext as plaintext;
#[doc(inline)]
pub use libp2p_secio as secio;
#[doc(inline)]
pub use libp2p_swarm as swarm;
#[cfg(not(any(target_os = "emscripten", target_os = "unknown")))]
#[doc(inline)]
pub use libp2p_tcp as tcp;
#[doc(inline)]
pub use libp2p_uds as uds;
#[doc(inline)]
pub use libp2p_wasm_ext as wasm_ext;
#[cfg(all(
    feature = "libp2p-websocket",
    not(any(target_os = "emscripten", target_os = "unknown"))
))]
#[doc(inline)]
pub use libp2p_websocket as websocket;
#[doc(inline)]
pub use libp2p_yamux as yamux;

mod transport_ext;

pub mod bandwidth;
pub mod simple;

pub use self::core::{
    identity,
    transport::TransportError,
    upgrade::{InboundUpgrade, InboundUpgradeExt, OutboundUpgrade, OutboundUpgradeExt},
    PeerId, Transport,
};
pub use self::multiaddr::{multiaddr as build_multiaddr, Multiaddr};
pub use self::simple::SimpleProtocol;
pub use self::swarm::Swarm;
pub use self::transport_ext::TransportExt;
pub use libp2p_core_derive::NetworkBehaviour;

use std::{error, io, time::Duration};

/// Builds a `Transport` that supports the most commonly-used protocols that libp2p supports.
///
/// > **Note**: This `Transport` is not suitable for production usage, as its implementation
/// >           reserves the right to support additional protocols or remove deprecated protocols.
pub fn build_development_transport(
    keypair: identity::Keypair,
) -> impl Transport<
    Output = (
        PeerId,
        impl core::muxing::StreamMuxer<
                OutboundSubstream = impl Send,
                Substream = impl Send,
                Error = impl Into<io::Error>,
            > + Send
            + Sync,
    ),
    Error = impl error::Error + Send,
    Listener = impl Send,
    Dial = impl Send,
    ListenerUpgrade = impl Send,
> + Clone {
    build_tcp_ws_secio_mplex_yamux(keypair)
}

/// Builds an implementation of `Transport` that is suitable for usage with the `Swarm`.
///
/// The implementation supports TCP/IP, WebSockets over TCP/IP, secio as the encryption layer,
/// and mplex or yamux as the multiplexing layer.
///
/// > **Note**: If you ever need to express the type of this `Transport`.
pub fn build_tcp_ws_secio_mplex_yamux(
    keypair: identity::Keypair,
) -> impl Transport<
    Output = (
        PeerId,
        impl core::muxing::StreamMuxer<
                OutboundSubstream = impl Send,
                Substream = impl Send,
                Error = impl Into<io::Error>,
            > + Send
            + Sync,
    ),
    Error = impl error::Error + Send,
    Listener = impl Send,
    Dial = impl Send,
    ListenerUpgrade = impl Send,
> + Clone {
    CommonTransport::new()
<<<<<<< HEAD
        .with_upgrade(secio::SecioConfig::new(keypair))
        .and_then(move |output, endpoint| {
            let peer_id = output.remote_key.into_peer_id();
            let peer_id2 = peer_id.clone();
            let upgrade = core::upgrade::SelectUpgrade::new(
                yamux::Config::default(),
                mplex::MplexConfig::new(),
            )
            // TODO: use a single `.map` instead of two maps
            .map_inbound(move |muxer| (peer_id, muxer))
            .map_outbound(move |muxer| (peer_id2, muxer));
            core::upgrade::apply(output.stream, upgrade, endpoint)
                .map(|(id, muxer)| (id, core::muxing::StreamMuxerBox::new(muxer)))
        })
        .with_timeout(Duration::from_secs(20))
=======
        .upgrade(core::upgrade::Version::V1)
        .authenticate(secio::SecioConfig::new(keypair))
        .multiplex(core::upgrade::SelectUpgrade::new(yamux::Config::default(), mplex::MplexConfig::new()))
        .map(|(peer, muxer), _| (peer, core::muxing::StreamMuxerBox::new(muxer)))
        .timeout(Duration::from_secs(20))
>>>>>>> d2de1835
}

/// Implementation of `Transport` that supports the most common protocols.
///
/// The list currently is TCP/IP, DNS, and WebSockets. However this list could change in the
/// future to get new transports.
#[derive(Debug, Clone)]
struct CommonTransport {
    // The actual implementation of everything.
    inner: CommonTransportInner,
}

#[cfg(all(
    not(any(target_os = "emscripten", target_os = "unknown")),
    feature = "libp2p-websocket"
))]
type InnerImplementation = core::transport::OrTransport<
    dns::DnsConfig<tcp::TcpConfig>,
    websocket::WsConfig<dns::DnsConfig<tcp::TcpConfig>>,
>;
#[cfg(all(
    not(any(target_os = "emscripten", target_os = "unknown")),
    not(feature = "libp2p-websocket")
))]
type InnerImplementation = dns::DnsConfig<tcp::TcpConfig>;
#[cfg(any(target_os = "emscripten", target_os = "unknown"))]
type InnerImplementation = core::transport::dummy::DummyTransport;

#[derive(Debug, Clone)]
struct CommonTransportInner {
    inner: InnerImplementation,
}

impl CommonTransport {
    /// Initializes the `CommonTransport`.
    #[cfg(not(any(target_os = "emscripten", target_os = "unknown")))]
    pub fn new() -> CommonTransport {
        let tcp = tcp::TcpConfig::new().nodelay(true);
        let transport = dns::DnsConfig::new(tcp);
        #[cfg(feature = "libp2p-websocket")]
        let transport = {
            let trans_clone = transport.clone();
            transport.or_transport(websocket::WsConfig::new(trans_clone))
        };

        CommonTransport {
            inner: CommonTransportInner { inner: transport },
        }
    }

    /// Initializes the `CommonTransport`.
    #[cfg(any(target_os = "emscripten", target_os = "unknown"))]
    pub fn new() -> CommonTransport {
        let inner = core::transport::dummy::DummyTransport::new();
        CommonTransport {
            inner: CommonTransportInner { inner },
        }
    }
}

impl Transport for CommonTransport {
    type Output = <InnerImplementation as Transport>::Output;
    type Error = <InnerImplementation as Transport>::Error;
    type Listener = <InnerImplementation as Transport>::Listener;
    type ListenerUpgrade = <InnerImplementation as Transport>::ListenerUpgrade;
    type Dial = <InnerImplementation as Transport>::Dial;

    fn listen_on(self, addr: Multiaddr) -> Result<Self::Listener, TransportError<Self::Error>> {
        self.inner.inner.listen_on(addr)
    }

    fn dial(self, addr: Multiaddr) -> Result<Self::Dial, TransportError<Self::Error>> {
        self.inner.inner.dial(addr)
    }
}<|MERGE_RESOLUTION|>--- conflicted
+++ resolved
@@ -276,29 +276,11 @@
     ListenerUpgrade = impl Send,
 > + Clone {
     CommonTransport::new()
-<<<<<<< HEAD
-        .with_upgrade(secio::SecioConfig::new(keypair))
-        .and_then(move |output, endpoint| {
-            let peer_id = output.remote_key.into_peer_id();
-            let peer_id2 = peer_id.clone();
-            let upgrade = core::upgrade::SelectUpgrade::new(
-                yamux::Config::default(),
-                mplex::MplexConfig::new(),
-            )
-            // TODO: use a single `.map` instead of two maps
-            .map_inbound(move |muxer| (peer_id, muxer))
-            .map_outbound(move |muxer| (peer_id2, muxer));
-            core::upgrade::apply(output.stream, upgrade, endpoint)
-                .map(|(id, muxer)| (id, core::muxing::StreamMuxerBox::new(muxer)))
-        })
-        .with_timeout(Duration::from_secs(20))
-=======
         .upgrade(core::upgrade::Version::V1)
         .authenticate(secio::SecioConfig::new(keypair))
         .multiplex(core::upgrade::SelectUpgrade::new(yamux::Config::default(), mplex::MplexConfig::new()))
         .map(|(peer, muxer), _| (peer, core::muxing::StreamMuxerBox::new(muxer)))
         .timeout(Duration::from_secs(20))
->>>>>>> d2de1835
 }
 
 /// Implementation of `Transport` that supports the most common protocols.
