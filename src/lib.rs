// Copyright 2018 Parity Technologies (UK) Ltd.
//
// Permission is hereby granted, free of charge, to any person obtaining a
// copy of this software and associated documentation files (the "Software"),
// to deal in the Software without restriction, including without limitation
// the rights to use, copy, modify, merge, publish, distribute, sublicense,
// and/or sell copies of the Software, and to permit persons to whom the
// Software is furnished to do so, subject to the following conditions:
//
// The above copyright notice and this permission notice shall be included in
// all copies or substantial portions of the Software.
//
// THE SOFTWARE IS PROVIDED "AS IS", WITHOUT WARRANTY OF ANY KIND, EXPRESS
// OR IMPLIED, INCLUDING BUT NOT LIMITED TO THE WARRANTIES OF MERCHANTABILITY,
// FITNESS FOR A PARTICULAR PURPOSE AND NONINFRINGEMENT. IN NO EVENT SHALL THE
// AUTHORS OR COPYRIGHT HOLDERS BE LIABLE FOR ANY CLAIM, DAMAGES OR OTHER
// LIABILITY, WHETHER IN AN ACTION OF CONTRACT, TORT OR OTHERWISE, ARISING
// FROM, OUT OF OR IN CONNECTION WITH THE SOFTWARE OR THE USE OR OTHER
// DEALINGS IN THE SOFTWARE.

//! Libp2p is a peer-to-peer framework.
//!
//! # Major libp2p concepts
//!
//! Here is a list of all the major concepts of libp2p.
//!
//! ## Multiaddr
//!
//! A [`Multiaddr`] is a self-describing network address and protocol stack
//! that is used to establish connections to peers. Some examples:
//!
//! * `/ip4/80.123.90.4/tcp/5432`
//! * `/ip6/[::1]/udp/10560/quic`
//! * `/unix//path/to/socket`
//!
//! ## Transport
//!
//! [`Transport`] is a trait for types that provide connection-oriented communication channels
//! based on dialing to or listening on a [`Multiaddr`]. To that end a transport
//! produces as output a type of data stream that varies depending on the concrete type of
//! transport.
//!
//! An implementation of transport typically supports only certain multi-addresses.
//! For example, the [`TcpConfig`] only supports multi-addresses of the format
//! `/ip4/.../tcp/...`.
//!
//! Example (Dialing a TCP/IP multi-address):
//!
//! ```rust
//! use libp2p::{Multiaddr, Transport, tcp::TcpConfig};
//! let tcp = TcpConfig::new();
//! let addr: Multiaddr = "/ip4/98.97.96.95/tcp/20500".parse().expect("invalid multiaddr");
//! let _conn = tcp.dial(addr);
//! ```
//! In the above example, `_conn` is a [`Future`] that needs to be polled in order for
//! the dialing to take place and eventually resolve to a connection. Polling
//! futures is typically done through a [tokio] runtime.
//!
//! The easiest way to create a transport is to use [`build_development_transport`].
//! This function provides support for the most common protocols but it is also
//! subject to change over time and should thus not be used in production
//! configurations.
//!
//! Example (Creating a development transport):
//!
//! ```rust
//! let keypair = libp2p::identity::Keypair::generate_ed25519();
//! let _transport = libp2p::build_development_transport(keypair);
//! // _transport.dial(...);
//! ```
//!
//! The keypair that is passed as an argument in the above example is used
//! to set up transport-layer encryption using a newly generated long-term
//! identity keypair. The public key of this keypair uniquely identifies
//! the node in the network in the form of a [`PeerId`].
//!
//! See the documentation of the [`Transport`] trait for more details.
//!
//! ### Connection Upgrades
//!
//! Once a connection has been established with a remote through a [`Transport`], it can be
//! *upgraded*. Upgrading a transport is the process of negotiating an additional protocol
//! with the remote, mediated through a negotiation protocol called [`multistream-select`].
//!
//! Example ([`secio`] + [`yamux`] Protocol Upgrade):
//!
//! ```rust
//! # #[cfg(all(not(any(target_os = "emscripten", target_os = "unknown")), feature = "tcp", feature = "secio", feature = "yamux"))] {
//! use libp2p::{Transport, core::upgrade, tcp::TcpConfig, secio::SecioConfig, identity::Keypair, yamux};
//! let tcp = TcpConfig::new();
//! let secio = SecioConfig::new(Keypair::generate_ed25519());
//! let yamux = yamux::Config::default();
//! let transport = tcp.upgrade(upgrade::Version::V1).authenticate(secio).multiplex(yamux);
//! # }
//! ```
//! In this example, `tcp_secio` is a new [`Transport`] that negotiates the secio protocol
//! on all connections.
//!
//! ## Network Behaviour
//!
//! The [`NetworkBehaviour`] trait is implemented on types that provide some capability to the
//! network. Examples of network behaviours include:
//!
//!   * Periodically pinging other nodes on established connections.
//!   * Periodically asking for information from other nodes.
//!   * Querying information from a DHT and propagating it to other nodes.
//!
//! ## Swarm
//!
//! A [`Swarm`] manages a pool of connections established through a [`Transport`]
//! and drives a [`NetworkBehaviour`] through emitting events triggered by activity
//! on the managed connections. Creating a [`Swarm`] thus involves combining a
//! [`Transport`] with a [`NetworkBehaviour`].
//!
//! See the documentation of the [`core`] module for more details about swarms.
//!
//! # Using libp2p
//!
//! The easiest way to get started with libp2p involves the following steps:
//!
//!   1. Creating an identity [`Keypair`] for the local node, obtaining the local
//!      [`PeerId`] from the [`PublicKey`].
//!   2. Creating an instance of a base [`Transport`], e.g. [`TcpConfig`], upgrading it with
//!      all the desired protocols, such as for transport security and multiplexing.
//!      In order to be usable with a [`Swarm`] later, the [`Output`](Transport::Output)
//!      of the final transport must be a tuple of a [`PeerId`] and a value whose type
//!      implements [`StreamMuxer`] (e.g. [`Yamux`]). The peer ID must be the
//!      identity of the remote peer of the established connection, which is
//!      usually obtained through a transport encryption protocol such as
//!      [`secio`] that authenticates the peer. See the implementation of
//!      [`build_development_transport`] for an example.
//!   3. Creating a struct that implements the [`NetworkBehaviour`] trait and combines all the
//!      desired network behaviours, implementing the event handlers as per the
//!      desired application's networking logic.
//!   4. Instantiating a [`Swarm`] with the transport, the network behaviour and the
//!      local peer ID from the previous steps.
//!
//! The swarm instance can then be polled with the [tokio] library, in order to
//! continuously drive the network activity of the program.
//!
//! [`Keypair`]: identity::Keypair
//! [`PublicKey`]: identity::PublicKey
//! [`Future`]: futures::Future
//! [`TcpConfig`]: tcp::TcpConfig
//! [`NetworkBehaviour`]: swarm::NetworkBehaviour
//! [`StreamMuxer`]: core::muxing::StreamMuxer
//! [`Yamux`]: yamux::Yamux
//!
//! [tokio]: https://tokio.rs
//! [`multistream-select`]: https://github.com/multiformats/multistream-select

#![doc(html_logo_url = "https://libp2p.io/img/logo_small.png")]
#![doc(html_favicon_url = "https://libp2p.io/img/favicon.png")]

#[cfg(feature = "pnet")]
use libp2p_pnet::{PnetConfig, PreSharedKey};

pub use bytes;
pub use futures;
#[doc(inline)]
pub use multiaddr;
#[doc(inline)]
pub use multihash;
<<<<<<< HEAD
pub use tokio_codec;
pub use tokio_io;
=======
>>>>>>> 96cd509c

#[doc(inline)]
pub use libp2p_core as core;
#[cfg(feature = "deflate")]
#[cfg_attr(docsrs, doc(cfg(feature = "deflate")))]
#[cfg(not(any(target_os = "emscripten", target_os = "unknown")))]
#[doc(inline)]
pub use libp2p_deflate as deflate;
#[cfg(feature = "dns")]
#[cfg_attr(docsrs, doc(cfg(feature = "dns")))]
#[cfg(not(any(target_os = "emscripten", target_os = "unknown")))]
#[doc(inline)]
pub use libp2p_discv5 as discv5;
#[doc(inline)]
pub use libp2p_dns as dns;
#[cfg(feature = "identify")]
#[cfg_attr(docsrs, doc(cfg(feature = "identify")))]
#[doc(inline)]
pub use libp2p_floodsub as floodsub;
#[doc(inline)]
pub use libp2p_identify as identify;
#[cfg(feature = "kad")]
#[cfg_attr(docsrs, doc(cfg(feature = "kad")))]
#[doc(inline)]
pub use libp2p_kad as kad;
<<<<<<< HEAD
#[cfg(not(any(target_os = "emscripten", target_os = "unknown")))]
#[doc(inline)]
pub use libp2p_mdns as mdns;
#[doc(inline)]
pub use libp2p_mplex as mplex;
#[cfg(not(any(target_os = "emscripten", target_os = "unknown")))]
=======
#[cfg(feature = "floodsub")]
#[cfg_attr(docsrs, doc(cfg(feature = "floodsub")))]
#[doc(inline)]
pub use libp2p_floodsub as floodsub;
#[cfg(feature = "gossipsub")]
#[cfg_attr(docsrs, doc(cfg(feature = "gossipsub")))]
#[doc(inline)]
pub use libp2p_gossipsub as gossipsub;
#[cfg(feature = "mplex")]
#[cfg_attr(docsrs, doc(cfg(feature = "mplex")))]
#[doc(inline)]
pub use libp2p_mplex as mplex;
#[cfg(feature = "mdns")]
#[cfg_attr(docsrs, doc(cfg(feature = "mdns")))]
#[cfg(not(any(target_os = "emscripten", target_os = "unknown")))]
#[doc(inline)]
pub use libp2p_mdns as mdns;
#[cfg(feature = "noise")]
#[cfg_attr(docsrs, doc(cfg(feature = "noise")))]
>>>>>>> 96cd509c
#[doc(inline)]
pub use libp2p_noise as noise;
#[cfg(feature = "ping")]
#[cfg_attr(docsrs, doc(cfg(feature = "ping")))]
#[doc(inline)]
pub use libp2p_ping as ping;
#[cfg(feature = "plaintext")]
#[cfg_attr(docsrs, doc(cfg(feature = "plaintext")))]
#[doc(inline)]
pub use libp2p_plaintext as plaintext;
#[cfg(feature = "secio")]
#[cfg_attr(docsrs, doc(cfg(feature = "secio")))]
#[doc(inline)]
pub use libp2p_secio as secio;
#[doc(inline)]
pub use libp2p_swarm as swarm;
#[cfg(feature = "tcp")]
#[cfg_attr(docsrs, doc(cfg(feature = "tcp")))]
#[cfg(not(any(target_os = "emscripten", target_os = "unknown")))]
#[doc(inline)]
pub use libp2p_tcp as tcp;
#[cfg(feature = "uds")]
#[cfg_attr(docsrs, doc(cfg(feature = "uds")))]
#[doc(inline)]
pub use libp2p_uds as uds;
#[cfg(feature = "wasm-ext")]
#[cfg_attr(docsrs, doc(cfg(feature = "wasm-ext")))]
#[doc(inline)]
pub use libp2p_wasm_ext as wasm_ext;
<<<<<<< HEAD
#[cfg(all(
    feature = "libp2p-websocket",
    not(any(target_os = "emscripten", target_os = "unknown"))
))]
=======
#[cfg(feature = "websocket")]
#[cfg_attr(docsrs, doc(cfg(feature = "websocket")))]
#[cfg(not(any(target_os = "emscripten", target_os = "unknown")))]
>>>>>>> 96cd509c
#[doc(inline)]
pub use libp2p_websocket as websocket;
#[cfg(feature = "yamux")]
#[cfg_attr(docsrs, doc(cfg(feature = "yamux")))]
#[doc(inline)]
pub use libp2p_yamux as yamux;
#[cfg(feature = "pnet")]
#[cfg_attr(docsrs, doc(cfg(feature = "pnet")))]
#[doc(inline)]
pub use libp2p_pnet as pnet;

mod transport_ext;

pub mod bandwidth;
pub mod simple;

pub use self::core::{
    identity,
    transport::TransportError,
    upgrade::{InboundUpgrade, InboundUpgradeExt, OutboundUpgrade, OutboundUpgradeExt},
    PeerId, Transport,
};
pub use self::multiaddr::{multiaddr as build_multiaddr, Multiaddr};
pub use self::simple::SimpleProtocol;
pub use self::swarm::Swarm;
pub use self::transport_ext::TransportExt;
pub use libp2p_core_derive::NetworkBehaviour;

use std::{error, io, time::Duration};

/// Builds a `Transport` that supports the most commonly-used protocols that libp2p supports.
///
/// > **Note**: This `Transport` is not suitable for production usage, as its implementation
/// >           reserves the right to support additional protocols or remove deprecated protocols.
<<<<<<< HEAD
pub fn build_development_transport(
    keypair: identity::Keypair,
) -> impl Transport<
    Output = (
        PeerId,
        impl core::muxing::StreamMuxer<
                OutboundSubstream = impl Send,
                Substream = impl Send,
                Error = impl Into<io::Error>,
            > + Send
            + Sync,
    ),
    Error = impl error::Error + Send,
    Listener = impl Send,
    Dial = impl Send,
    ListenerUpgrade = impl Send,
> + Clone {
    build_tcp_ws_secio_mplex_yamux(keypair)
=======
#[cfg(all(not(any(target_os = "emscripten", target_os = "unknown")), feature = "tcp", feature = "websocket", feature = "secio", feature = "mplex", feature = "yamux"))]
#[cfg_attr(docsrs, doc(cfg(all(not(any(target_os = "emscripten", target_os = "unknown")), feature = "tcp", feature = "websocket", feature = "secio", feature = "mplex", feature = "yamux"))))]
pub fn build_development_transport(keypair: identity::Keypair)
    -> io::Result<impl Transport<Output = (PeerId, impl core::muxing::StreamMuxer<OutboundSubstream = impl Send, Substream = impl Send, Error = impl Into<io::Error>> + Send + Sync), Error = impl error::Error + Send, Listener = impl Send, Dial = impl Send, ListenerUpgrade = impl Send> + Clone>
{
     build_tcp_ws_secio_mplex_yamux(keypair)
>>>>>>> 96cd509c
}

/// Builds an implementation of `Transport` that is suitable for usage with the `Swarm`.
///
/// The implementation supports TCP/IP, WebSockets over TCP/IP, secio as the encryption layer,
/// and mplex or yamux as the multiplexing layer.
///
/// > **Note**: If you ever need to express the type of this `Transport`.
<<<<<<< HEAD
pub fn build_tcp_ws_secio_mplex_yamux(
    keypair: identity::Keypair,
) -> impl Transport<
    Output = (
        PeerId,
        impl core::muxing::StreamMuxer<
                OutboundSubstream = impl Send,
                Substream = impl Send,
                Error = impl Into<io::Error>,
            > + Send
            + Sync,
    ),
    Error = impl error::Error + Send,
    Listener = impl Send,
    Dial = impl Send,
    ListenerUpgrade = impl Send,
> + Clone {
    CommonTransport::new()
=======
#[cfg(all(not(any(target_os = "emscripten", target_os = "unknown")), feature = "tcp", feature = "websocket", feature = "secio", feature = "mplex", feature = "yamux"))]
#[cfg_attr(docsrs, doc(cfg(all(not(any(target_os = "emscripten", target_os = "unknown")), feature = "tcp", feature = "websocket", feature = "secio", feature = "mplex", feature = "yamux"))))]
pub fn build_tcp_ws_secio_mplex_yamux(keypair: identity::Keypair)
    -> io::Result<impl Transport<Output = (PeerId, impl core::muxing::StreamMuxer<OutboundSubstream = impl Send, Substream = impl Send, Error = impl Into<io::Error>> + Send + Sync), Error = impl error::Error + Send, Listener = impl Send, Dial = impl Send, ListenerUpgrade = impl Send> + Clone>
{
    let transport = {
        let tcp = tcp::TcpConfig::new().nodelay(true);
        let transport = dns::DnsConfig::new(tcp)?;
        let trans_clone = transport.clone();
        transport.or_transport(websocket::WsConfig::new(trans_clone))
    };

    Ok(transport
>>>>>>> 96cd509c
        .upgrade(core::upgrade::Version::V1)
        .authenticate(secio::SecioConfig::new(keypair))
        .multiplex(core::upgrade::SelectUpgrade::new(
            yamux::Config::default(),
            mplex::MplexConfig::new(),
        ))
        .map(|(peer, muxer), _| (peer, core::muxing::StreamMuxerBox::new(muxer)))
        .timeout(Duration::from_secs(20)))
}

/// Builds an implementation of `Transport` that is suitable for usage with the `Swarm`.
///
<<<<<<< HEAD
/// The list currently is TCP/IP, DNS, and WebSockets. However this list could change in the
/// future to get new transports.
#[derive(Debug, Clone)]
struct CommonTransport {
    // The actual implementation of everything.
    inner: CommonTransportInner,
}

#[cfg(all(
    not(any(target_os = "emscripten", target_os = "unknown")),
    feature = "libp2p-websocket"
))]
type InnerImplementation = core::transport::OrTransport<
    dns::DnsConfig<tcp::TcpConfig>,
    websocket::WsConfig<dns::DnsConfig<tcp::TcpConfig>>,
>;
#[cfg(all(
    not(any(target_os = "emscripten", target_os = "unknown")),
    not(feature = "libp2p-websocket")
))]
type InnerImplementation = dns::DnsConfig<tcp::TcpConfig>;
#[cfg(any(target_os = "emscripten", target_os = "unknown"))]
type InnerImplementation = core::transport::dummy::DummyTransport;

#[derive(Debug, Clone)]
struct CommonTransportInner {
    inner: InnerImplementation,
}

impl CommonTransport {
    /// Initializes the `CommonTransport`.
    #[cfg(not(any(target_os = "emscripten", target_os = "unknown")))]
    pub fn new() -> CommonTransport {
        let tcp = tcp::TcpConfig::new().nodelay(true);
        let transport = dns::DnsConfig::new(tcp);
        #[cfg(feature = "libp2p-websocket")]
        let transport = {
            let trans_clone = transport.clone();
            transport.or_transport(websocket::WsConfig::new(trans_clone))
        };

        CommonTransport {
            inner: CommonTransportInner { inner: transport },
        }
    }

    /// Initializes the `CommonTransport`.
    #[cfg(any(target_os = "emscripten", target_os = "unknown"))]
    pub fn new() -> CommonTransport {
        let inner = core::transport::dummy::DummyTransport::new();
        CommonTransport {
            inner: CommonTransportInner { inner },
        }
    }
}
=======
/// The implementation supports TCP/IP, WebSockets over TCP/IP, secio as the encryption layer,
/// and mplex or yamux as the multiplexing layer.
///
/// > **Note**: If you ever need to express the type of this `Transport`.
#[cfg(all(not(any(target_os = "emscripten", target_os = "unknown")), feature = "tcp", feature = "websocket", feature = "secio", feature = "mplex", feature = "yamux", feature = "pnet"))]
#[cfg_attr(docsrs, doc(cfg(all(not(any(target_os = "emscripten", target_os = "unknown")), feature = "tcp", feature = "websocket", feature = "secio", feature = "mplex", feature = "yamux", feature = "pnet"))))]
pub fn build_tcp_ws_pnet_secio_mplex_yamux(keypair: identity::Keypair, psk: PreSharedKey)
    -> io::Result<impl Transport<Output = (PeerId, impl core::muxing::StreamMuxer<OutboundSubstream = impl Send, Substream = impl Send, Error = impl Into<io::Error>> + Send + Sync), Error = impl error::Error + Send, Listener = impl Send, Dial = impl Send, ListenerUpgrade = impl Send> + Clone>
{
    let transport = {
        let tcp = tcp::TcpConfig::new().nodelay(true);
        let transport = dns::DnsConfig::new(tcp)?;
        let trans_clone = transport.clone();
        transport.or_transport(websocket::WsConfig::new(trans_clone))
    };
>>>>>>> 96cd509c

    Ok(transport
        .and_then(move |socket, _| PnetConfig::new(psk).handshake(socket))
        .upgrade(core::upgrade::Version::V1)
        .authenticate(secio::SecioConfig::new(keypair))
        .multiplex(core::upgrade::SelectUpgrade::new(yamux::Config::default(), mplex::MplexConfig::new()))
        .map(|(peer, muxer), _| (peer, core::muxing::StreamMuxerBox::new(muxer)))
        .timeout(Duration::from_secs(20)))
}<|MERGE_RESOLUTION|>--- conflicted
+++ resolved
@@ -161,11 +161,6 @@
 pub use multiaddr;
 #[doc(inline)]
 pub use multihash;
-<<<<<<< HEAD
-pub use tokio_codec;
-pub use tokio_io;
-=======
->>>>>>> 96cd509c
 
 #[doc(inline)]
 pub use libp2p_core as core;
@@ -185,40 +180,31 @@
 #[cfg_attr(docsrs, doc(cfg(feature = "identify")))]
 #[doc(inline)]
 pub use libp2p_floodsub as floodsub;
+#[cfg(feature = "floodsub")]
+#[cfg_attr(docsrs, doc(cfg(feature = "floodsub")))]
+#[doc(inline)]
+pub use libp2p_floodsub as floodsub;
+#[cfg(feature = "gossipsub")]
+#[cfg_attr(docsrs, doc(cfg(feature = "gossipsub")))]
+#[doc(inline)]
+pub use libp2p_gossipsub as gossipsub;
 #[doc(inline)]
 pub use libp2p_identify as identify;
 #[cfg(feature = "kad")]
 #[cfg_attr(docsrs, doc(cfg(feature = "kad")))]
 #[doc(inline)]
 pub use libp2p_kad as kad;
-<<<<<<< HEAD
-#[cfg(not(any(target_os = "emscripten", target_os = "unknown")))]
-#[doc(inline)]
-pub use libp2p_mdns as mdns;
-#[doc(inline)]
-pub use libp2p_mplex as mplex;
-#[cfg(not(any(target_os = "emscripten", target_os = "unknown")))]
-=======
-#[cfg(feature = "floodsub")]
-#[cfg_attr(docsrs, doc(cfg(feature = "floodsub")))]
-#[doc(inline)]
-pub use libp2p_floodsub as floodsub;
-#[cfg(feature = "gossipsub")]
-#[cfg_attr(docsrs, doc(cfg(feature = "gossipsub")))]
-#[doc(inline)]
-pub use libp2p_gossipsub as gossipsub;
-#[cfg(feature = "mplex")]
-#[cfg_attr(docsrs, doc(cfg(feature = "mplex")))]
-#[doc(inline)]
-pub use libp2p_mplex as mplex;
 #[cfg(feature = "mdns")]
 #[cfg_attr(docsrs, doc(cfg(feature = "mdns")))]
 #[cfg(not(any(target_os = "emscripten", target_os = "unknown")))]
 #[doc(inline)]
 pub use libp2p_mdns as mdns;
+#[cfg(feature = "mplex")]
+#[cfg_attr(docsrs, doc(cfg(feature = "mplex")))]
+#[doc(inline)]
+pub use libp2p_mplex as mplex;
 #[cfg(feature = "noise")]
 #[cfg_attr(docsrs, doc(cfg(feature = "noise")))]
->>>>>>> 96cd509c
 #[doc(inline)]
 pub use libp2p_noise as noise;
 #[cfg(feature = "ping")]
@@ -229,6 +215,10 @@
 #[cfg_attr(docsrs, doc(cfg(feature = "plaintext")))]
 #[doc(inline)]
 pub use libp2p_plaintext as plaintext;
+#[cfg(feature = "pnet")]
+#[cfg_attr(docsrs, doc(cfg(feature = "pnet")))]
+#[doc(inline)]
+pub use libp2p_pnet as pnet;
 #[cfg(feature = "secio")]
 #[cfg_attr(docsrs, doc(cfg(feature = "secio")))]
 #[doc(inline)]
@@ -248,26 +238,15 @@
 #[cfg_attr(docsrs, doc(cfg(feature = "wasm-ext")))]
 #[doc(inline)]
 pub use libp2p_wasm_ext as wasm_ext;
-<<<<<<< HEAD
-#[cfg(all(
-    feature = "libp2p-websocket",
-    not(any(target_os = "emscripten", target_os = "unknown"))
-))]
-=======
 #[cfg(feature = "websocket")]
 #[cfg_attr(docsrs, doc(cfg(feature = "websocket")))]
 #[cfg(not(any(target_os = "emscripten", target_os = "unknown")))]
->>>>>>> 96cd509c
 #[doc(inline)]
 pub use libp2p_websocket as websocket;
 #[cfg(feature = "yamux")]
 #[cfg_attr(docsrs, doc(cfg(feature = "yamux")))]
 #[doc(inline)]
 pub use libp2p_yamux as yamux;
-#[cfg(feature = "pnet")]
-#[cfg_attr(docsrs, doc(cfg(feature = "pnet")))]
-#[doc(inline)]
-pub use libp2p_pnet as pnet;
 
 mod transport_ext;
 
@@ -292,33 +271,45 @@
 ///
 /// > **Note**: This `Transport` is not suitable for production usage, as its implementation
 /// >           reserves the right to support additional protocols or remove deprecated protocols.
-<<<<<<< HEAD
+#[cfg(all(
+    not(any(target_os = "emscripten", target_os = "unknown")),
+    feature = "tcp",
+    feature = "websocket",
+    feature = "secio",
+    feature = "mplex",
+    feature = "yamux"
+))]
+#[cfg_attr(
+    docsrs,
+    doc(cfg(all(
+        not(any(target_os = "emscripten", target_os = "unknown")),
+        feature = "tcp",
+        feature = "websocket",
+        feature = "secio",
+        feature = "mplex",
+        feature = "yamux"
+    )))
+)]
 pub fn build_development_transport(
     keypair: identity::Keypair,
-) -> impl Transport<
-    Output = (
-        PeerId,
-        impl core::muxing::StreamMuxer<
-                OutboundSubstream = impl Send,
-                Substream = impl Send,
-                Error = impl Into<io::Error>,
-            > + Send
-            + Sync,
-    ),
-    Error = impl error::Error + Send,
-    Listener = impl Send,
-    Dial = impl Send,
-    ListenerUpgrade = impl Send,
-> + Clone {
+) -> io::Result<
+    impl Transport<
+            Output = (
+                PeerId,
+                impl core::muxing::StreamMuxer<
+                        OutboundSubstream = impl Send,
+                        Substream = impl Send,
+                        Error = impl Into<io::Error>,
+                    > + Send
+                    + Sync,
+            ),
+            Error = impl error::Error + Send,
+            Listener = impl Send,
+            Dial = impl Send,
+            ListenerUpgrade = impl Send,
+        > + Clone,
+> {
     build_tcp_ws_secio_mplex_yamux(keypair)
-=======
-#[cfg(all(not(any(target_os = "emscripten", target_os = "unknown")), feature = "tcp", feature = "websocket", feature = "secio", feature = "mplex", feature = "yamux"))]
-#[cfg_attr(docsrs, doc(cfg(all(not(any(target_os = "emscripten", target_os = "unknown")), feature = "tcp", feature = "websocket", feature = "secio", feature = "mplex", feature = "yamux"))))]
-pub fn build_development_transport(keypair: identity::Keypair)
-    -> io::Result<impl Transport<Output = (PeerId, impl core::muxing::StreamMuxer<OutboundSubstream = impl Send, Substream = impl Send, Error = impl Into<io::Error>> + Send + Sync), Error = impl error::Error + Send, Listener = impl Send, Dial = impl Send, ListenerUpgrade = impl Send> + Clone>
-{
-     build_tcp_ws_secio_mplex_yamux(keypair)
->>>>>>> 96cd509c
 }
 
 /// Builds an implementation of `Transport` that is suitable for usage with the `Swarm`.
@@ -327,31 +318,44 @@
 /// and mplex or yamux as the multiplexing layer.
 ///
 /// > **Note**: If you ever need to express the type of this `Transport`.
-<<<<<<< HEAD
+#[cfg(all(
+    not(any(target_os = "emscripten", target_os = "unknown")),
+    feature = "tcp",
+    feature = "websocket",
+    feature = "secio",
+    feature = "mplex",
+    feature = "yamux"
+))]
+#[cfg_attr(
+    docsrs,
+    doc(cfg(all(
+        not(any(target_os = "emscripten", target_os = "unknown")),
+        feature = "tcp",
+        feature = "websocket",
+        feature = "secio",
+        feature = "mplex",
+        feature = "yamux"
+    )))
+)]
 pub fn build_tcp_ws_secio_mplex_yamux(
     keypair: identity::Keypair,
-) -> impl Transport<
-    Output = (
-        PeerId,
-        impl core::muxing::StreamMuxer<
-                OutboundSubstream = impl Send,
-                Substream = impl Send,
-                Error = impl Into<io::Error>,
-            > + Send
-            + Sync,
-    ),
-    Error = impl error::Error + Send,
-    Listener = impl Send,
-    Dial = impl Send,
-    ListenerUpgrade = impl Send,
-> + Clone {
-    CommonTransport::new()
-=======
-#[cfg(all(not(any(target_os = "emscripten", target_os = "unknown")), feature = "tcp", feature = "websocket", feature = "secio", feature = "mplex", feature = "yamux"))]
-#[cfg_attr(docsrs, doc(cfg(all(not(any(target_os = "emscripten", target_os = "unknown")), feature = "tcp", feature = "websocket", feature = "secio", feature = "mplex", feature = "yamux"))))]
-pub fn build_tcp_ws_secio_mplex_yamux(keypair: identity::Keypair)
-    -> io::Result<impl Transport<Output = (PeerId, impl core::muxing::StreamMuxer<OutboundSubstream = impl Send, Substream = impl Send, Error = impl Into<io::Error>> + Send + Sync), Error = impl error::Error + Send, Listener = impl Send, Dial = impl Send, ListenerUpgrade = impl Send> + Clone>
-{
+) -> io::Result<
+    impl Transport<
+            Output = (
+                PeerId,
+                impl core::muxing::StreamMuxer<
+                        OutboundSubstream = impl Send,
+                        Substream = impl Send,
+                        Error = impl Into<io::Error>,
+                    > + Send
+                    + Sync,
+            ),
+            Error = impl error::Error + Send,
+            Listener = impl Send,
+            Dial = impl Send,
+            ListenerUpgrade = impl Send,
+        > + Clone,
+> {
     let transport = {
         let tcp = tcp::TcpConfig::new().nodelay(true);
         let transport = dns::DnsConfig::new(tcp)?;
@@ -360,7 +364,6 @@
     };
 
     Ok(transport
->>>>>>> 96cd509c
         .upgrade(core::upgrade::Version::V1)
         .authenticate(secio::SecioConfig::new(keypair))
         .multiplex(core::upgrade::SelectUpgrade::new(
@@ -373,85 +376,66 @@
 
 /// Builds an implementation of `Transport` that is suitable for usage with the `Swarm`.
 ///
-<<<<<<< HEAD
-/// The list currently is TCP/IP, DNS, and WebSockets. However this list could change in the
-/// future to get new transports.
-#[derive(Debug, Clone)]
-struct CommonTransport {
-    // The actual implementation of everything.
-    inner: CommonTransportInner,
-}
-
-#[cfg(all(
-    not(any(target_os = "emscripten", target_os = "unknown")),
-    feature = "libp2p-websocket"
-))]
-type InnerImplementation = core::transport::OrTransport<
-    dns::DnsConfig<tcp::TcpConfig>,
-    websocket::WsConfig<dns::DnsConfig<tcp::TcpConfig>>,
->;
-#[cfg(all(
-    not(any(target_os = "emscripten", target_os = "unknown")),
-    not(feature = "libp2p-websocket")
-))]
-type InnerImplementation = dns::DnsConfig<tcp::TcpConfig>;
-#[cfg(any(target_os = "emscripten", target_os = "unknown"))]
-type InnerImplementation = core::transport::dummy::DummyTransport;
-
-#[derive(Debug, Clone)]
-struct CommonTransportInner {
-    inner: InnerImplementation,
-}
-
-impl CommonTransport {
-    /// Initializes the `CommonTransport`.
-    #[cfg(not(any(target_os = "emscripten", target_os = "unknown")))]
-    pub fn new() -> CommonTransport {
-        let tcp = tcp::TcpConfig::new().nodelay(true);
-        let transport = dns::DnsConfig::new(tcp);
-        #[cfg(feature = "libp2p-websocket")]
-        let transport = {
-            let trans_clone = transport.clone();
-            transport.or_transport(websocket::WsConfig::new(trans_clone))
-        };
-
-        CommonTransport {
-            inner: CommonTransportInner { inner: transport },
-        }
-    }
-
-    /// Initializes the `CommonTransport`.
-    #[cfg(any(target_os = "emscripten", target_os = "unknown"))]
-    pub fn new() -> CommonTransport {
-        let inner = core::transport::dummy::DummyTransport::new();
-        CommonTransport {
-            inner: CommonTransportInner { inner },
-        }
-    }
-}
-=======
 /// The implementation supports TCP/IP, WebSockets over TCP/IP, secio as the encryption layer,
 /// and mplex or yamux as the multiplexing layer.
 ///
 /// > **Note**: If you ever need to express the type of this `Transport`.
-#[cfg(all(not(any(target_os = "emscripten", target_os = "unknown")), feature = "tcp", feature = "websocket", feature = "secio", feature = "mplex", feature = "yamux", feature = "pnet"))]
-#[cfg_attr(docsrs, doc(cfg(all(not(any(target_os = "emscripten", target_os = "unknown")), feature = "tcp", feature = "websocket", feature = "secio", feature = "mplex", feature = "yamux", feature = "pnet"))))]
-pub fn build_tcp_ws_pnet_secio_mplex_yamux(keypair: identity::Keypair, psk: PreSharedKey)
-    -> io::Result<impl Transport<Output = (PeerId, impl core::muxing::StreamMuxer<OutboundSubstream = impl Send, Substream = impl Send, Error = impl Into<io::Error>> + Send + Sync), Error = impl error::Error + Send, Listener = impl Send, Dial = impl Send, ListenerUpgrade = impl Send> + Clone>
-{
+#[cfg(all(
+    not(any(target_os = "emscripten", target_os = "unknown")),
+    feature = "tcp",
+    feature = "websocket",
+    feature = "secio",
+    feature = "mplex",
+    feature = "yamux",
+    feature = "pnet"
+))]
+#[cfg_attr(
+    docsrs,
+    doc(cfg(all(
+        not(any(target_os = "emscripten", target_os = "unknown")),
+        feature = "tcp",
+        feature = "websocket",
+        feature = "secio",
+        feature = "mplex",
+        feature = "yamux",
+        feature = "pnet"
+    )))
+)]
+pub fn build_tcp_ws_pnet_secio_mplex_yamux(
+    keypair: identity::Keypair,
+    psk: PreSharedKey,
+) -> io::Result<
+    impl Transport<
+            Output = (
+                PeerId,
+                impl core::muxing::StreamMuxer<
+                        OutboundSubstream = impl Send,
+                        Substream = impl Send,
+                        Error = impl Into<io::Error>,
+                    > + Send
+                    + Sync,
+            ),
+            Error = impl error::Error + Send,
+            Listener = impl Send,
+            Dial = impl Send,
+            ListenerUpgrade = impl Send,
+        > + Clone,
+> {
     let transport = {
         let tcp = tcp::TcpConfig::new().nodelay(true);
         let transport = dns::DnsConfig::new(tcp)?;
         let trans_clone = transport.clone();
         transport.or_transport(websocket::WsConfig::new(trans_clone))
     };
->>>>>>> 96cd509c
 
     Ok(transport
         .and_then(move |socket, _| PnetConfig::new(psk).handshake(socket))
         .upgrade(core::upgrade::Version::V1)
         .authenticate(secio::SecioConfig::new(keypair))
-        .multiplex(core::upgrade::SelectUpgrade::new(yamux::Config::default(), mplex::MplexConfig::new()))
+        .multiplex(core::upgrade::SelectUpgrade::new(
+            yamux::Config::default(),
+            mplex::MplexConfig::new(),
+        ))
         .map(|(peer, muxer), _| (peer, core::muxing::StreamMuxerBox::new(muxer)))
         .timeout(Duration::from_secs(20)))
 }