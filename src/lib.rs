// Copyright 2018 Parity Technologies (UK) Ltd.
//
// Permission is hereby granted, free of charge, to any person obtaining a
// copy of this software and associated documentation files (the "Software"),
// to deal in the Software without restriction, including without limitation
// the rights to use, copy, modify, merge, publish, distribute, sublicense,
// and/or sell copies of the Software, and to permit persons to whom the
// Software is furnished to do so, subject to the following conditions:
//
// The above copyright notice and this permission notice shall be included in
// all copies or substantial portions of the Software.
//
// THE SOFTWARE IS PROVIDED "AS IS", WITHOUT WARRANTY OF ANY KIND, EXPRESS
// OR IMPLIED, INCLUDING BUT NOT LIMITED TO THE WARRANTIES OF MERCHANTABILITY,
// FITNESS FOR A PARTICULAR PURPOSE AND NONINFRINGEMENT. IN NO EVENT SHALL THE
// AUTHORS OR COPYRIGHT HOLDERS BE LIABLE FOR ANY CLAIM, DAMAGES OR OTHER
// LIABILITY, WHETHER IN AN ACTION OF CONTRACT, TORT OR OTHERWISE, ARISING
// FROM, OUT OF OR IN CONNECTION WITH THE SOFTWARE OR THE USE OR OTHER
// DEALINGS IN THE SOFTWARE.

//! Libp2p is a peer-to-peer framework.
//!
//! # Major libp2p concepts
//!
//! Here is a list of all the major concepts of libp2p.
//!
//! ## Multiaddr
//!
//! A [`Multiaddr`] is a self-describing network address and protocol stack
//! that is used to establish connections to peers. Some examples:
//!
//! * `/ip4/80.123.90.4/tcp/5432`
//! * `/ip6/[::1]/udp/10560/quic`
//! * `/unix//path/to/socket`
//!
//! ## Transport
//!
//! [`Transport`] is a trait for types that provide connection-oriented communication channels
//! based on dialing to or listening on a [`Multiaddr`]. To that end a transport
//! produces as output a type of data stream that varies depending on the concrete type of
//! transport.
//!
//! An implementation of transport typically supports only certain multi-addresses.
//! For example, the [`TcpConfig`] only supports multi-addresses of the format
//! `/ip4/.../tcp/...`.
//!
//! Example (Dialing a TCP/IP multi-address):
//!
//! ```rust
//! use libp2p::{Multiaddr, Transport, tcp::TcpConfig};
//! let tcp = TcpConfig::new();
//! let addr: Multiaddr = "/ip4/98.97.96.95/tcp/20500".parse().expect("invalid multiaddr");
//! let _conn = tcp.dial(addr);
//! ```
//! In the above example, `_conn` is a [`Future`] that needs to be polled in order for
//! the dialing to take place and eventually resolve to a connection. Polling
//! futures is typically done through a [tokio] runtime.
//!
//! The easiest way to create a transport is to use [`build_development_transport`].
//! This function provides support for the most common protocols but it is also
//! subject to change over time and should thus not be used in production
//! configurations.
//!
//! Example (Creating a development transport):
//!
//! ```rust
//! let keypair = libp2p::identity::Keypair::generate_ed25519();
//! let _transport = libp2p::build_development_transport(keypair);
//! // _transport.dial(...);
//! ```
//!
//! The keypair that is passed as an argument in the above example is used
//! to set up transport-layer encryption using a newly generated long-term
//! identity keypair. The public key of this keypair uniquely identifies
//! the node in the network in the form of a [`PeerId`].
//!
//! See the documentation of the [`Transport`] trait for more details.
//!
//! ### Connection Upgrades
//!
//! Once a connection has been established with a remote through a [`Transport`], it can be
//! *upgraded*. Upgrading a transport is the process of negotiating an additional protocol
//! with the remote, mediated through a negotiation protocol called [`multistream-select`].
//!
//! Example ([`secio`] Protocol Upgrade):
//!
//! ```rust
//! # #[cfg(all(not(any(target_os = "emscripten", target_os = "unknown")), feature = "libp2p-secio"))] {
//! use libp2p::{Transport, tcp::TcpConfig, secio::SecioConfig, identity::Keypair};
//! let tcp = TcpConfig::new();
//! let secio_upgrade = SecioConfig::new(Keypair::generate_ed25519());
//! let tcp_secio = tcp.with_upgrade(secio_upgrade);
//! // let _ = tcp_secio.dial(...);
//! # }
//! ```
//! In this example, `tcp_secio` is a new [`Transport`] that negotiates the secio protocol
//! on all connections.
//!
//! ## Network Behaviour
//!
//! The [`NetworkBehaviour`] trait is implemented on types that provide some capability to the
//! network. Examples of network behaviours include:
//!
//!   * Periodically pinging other nodes on established connections.
//!   * Periodically asking for information from other nodes.
//!   * Querying information from a DHT and propagating it to other nodes.
//!
//! ## Swarm
//!
//! A [`Swarm`] manages a pool of connections established through a [`Transport`]
//! and drives a [`NetworkBehaviour`] through emitting events triggered by activity
//! on the managed connections. Creating a [`Swarm`] thus involves combining a
//! [`Transport`] with a [`NetworkBehaviour`].
//!
//! See the documentation of the [`core`] module for more details about swarms.
//!
//! # Using libp2p
//!
//! The easiest way to get started with libp2p involves the following steps:
//!
//!   1. Creating an identity [`Keypair`] for the local node, obtaining the local
//!      [`PeerId`] from the [`PublicKey`].
//!   2. Creating an instance of a base [`Transport`], e.g. [`TcpConfig`], upgrading it with
//!      all the desired protocols, such as for transport security and multiplexing.
//!      In order to be usable with a [`Swarm`] later, the [`Output`](Transport::Output)
//!      of the final transport must be a tuple of a [`PeerId`] and a value whose type
//!      implements [`StreamMuxer`] (e.g. [`Yamux`]). The peer ID must be the
//!      identity of the remote peer of the established connection, which is
//!      usually obtained through a transport encryption protocol such as
//!      [`secio`] that authenticates the peer. See the implementation of
//!      [`build_development_transport`] for an example.
//!   3. Creating a struct that implements the [`NetworkBehaviour`] trait and combines all the
//!      desired network behaviours, implementing the event handlers as per the
//!      desired application's networking logic.
//!   4. Instantiating a [`Swarm`] with the transport, the network behaviour and the
//!      local peer ID from the previous steps.
//!
//! The swarm instance can then be polled with the [tokio] library, in order to
//! continuously drive the network activity of the program.
//!
//! [`Keypair`]: identity::Keypair
//! [`PublicKey`]: identity::PublicKey
//! [`Future`]: futures::Future
//! [`TcpConfig`]: tcp::TcpConfig
//! [`NetworkBehaviour`]: core::swarm::NetworkBehaviour
//! [`StreamMuxer`]: core::muxing::StreamMuxer
//! [`Yamux`]: yamux::Yamux
//!
//! [tokio]: https://tokio.rs
//! [`multistream-select`]: https://github.com/multiformats/multistream-select

#![doc(html_logo_url = "https://libp2p.io/img/logo_small.png")]
#![doc(html_favicon_url = "https://libp2p.io/img/favicon.png")]

pub use bytes;
pub use futures;
#[doc(inline)]
pub use multiaddr;
#[doc(inline)]
pub use multihash;
pub use tokio_codec;
pub use tokio_io;

#[doc(inline)]
pub use libp2p_core as core;
#[cfg(not(any(target_os = "emscripten", target_os = "unknown")))]
#[doc(inline)]
pub use libp2p_deflate as deflate;
#[cfg(not(any(target_os = "emscripten", target_os = "unknown")))]
#[doc(inline)]
pub use libp2p_dns as dns;
#[doc(inline)]
pub use libp2p_floodsub as floodsub;
#[doc(inline)]
pub use libp2p_gossipsub as gossipsub;
#[doc(inline)]
pub use libp2p_identify as identify;
#[doc(inline)]
pub use libp2p_kad as kad;
#[cfg(not(any(target_os = "emscripten", target_os = "unknown")))]
#[doc(inline)]
pub use libp2p_mdns as mdns;
#[doc(inline)]
pub use libp2p_mplex as mplex;
#[cfg(not(any(target_os = "emscripten", target_os = "unknown")))]
#[doc(inline)]
pub use libp2p_noise as noise;
#[doc(inline)]
pub use libp2p_ping as ping;
#[doc(inline)]
pub use libp2p_plaintext as plaintext;
#[doc(inline)]
pub use libp2p_ratelimit as ratelimit;
#[doc(inline)]
pub use libp2p_secio as secio;
#[doc(inline)]
pub use libp2p_swarm as swarm;
#[cfg(not(any(target_os = "emscripten", target_os = "unknown")))]
#[doc(inline)]
pub use libp2p_tcp as tcp;
#[doc(inline)]
pub use libp2p_uds as uds;
#[doc(inline)]
pub use libp2p_wasm_ext as wasm_ext;
#[cfg(all(feature = "libp2p-websocket", not(any(target_os = "emscripten", target_os = "unknown"))))]
#[doc(inline)]
pub use libp2p_websocket as websocket;
#[doc(inline)]
pub use libp2p_yamux as yamux;

mod transport_ext;

pub mod bandwidth;
pub mod simple;

pub use self::core::{
    identity,
<<<<<<< HEAD
=======
    PeerId,
    Transport,
>>>>>>> bcc7c4d3
    transport::TransportError,
    upgrade::{InboundUpgrade, InboundUpgradeExt, OutboundUpgrade, OutboundUpgradeExt},
    PeerId, Swarm, Transport,
};
pub use self::multiaddr::{multiaddr as build_multiaddr, Multiaddr};
pub use self::simple::SimpleProtocol;
pub use self::swarm::Swarm;
pub use self::transport_ext::TransportExt;
pub use libp2p_core_derive::NetworkBehaviour;

use futures::prelude::*;
use std::{error, io, time::Duration};

/// Builds a `Transport` that supports the most commonly-used protocols that libp2p supports.
///
/// > **Note**: This `Transport` is not suitable for production usage, as its implementation
/// >           reserves the right to support additional protocols or remove deprecated protocols.
pub fn build_development_transport(
    keypair: identity::Keypair,
) -> impl Transport<
    Output = (
        PeerId,
        impl core::muxing::StreamMuxer<
                OutboundSubstream = impl Send,
                Substream = impl Send,
                Error = impl Into<io::Error>,
            > + Send
            + Sync,
    ),
    Error = impl error::Error + Send,
    Listener = impl Send,
    Dial = impl Send,
    ListenerUpgrade = impl Send,
> + Clone {
    build_tcp_ws_secio_mplex_yamux(keypair)
}

/// Builds an implementation of `Transport` that is suitable for usage with the `Swarm`.
///
/// The implementation supports TCP/IP, WebSockets over TCP/IP, secio as the encryption layer,
/// and mplex or yamux as the multiplexing layer.
///
/// > **Note**: If you ever need to express the type of this `Transport`.
pub fn build_tcp_ws_secio_mplex_yamux(
    keypair: identity::Keypair,
) -> impl Transport<
    Output = (
        PeerId,
        impl core::muxing::StreamMuxer<
                OutboundSubstream = impl Send,
                Substream = impl Send,
                Error = impl Into<io::Error>,
            > + Send
            + Sync,
    ),
    Error = impl error::Error + Send,
    Listener = impl Send,
    Dial = impl Send,
    ListenerUpgrade = impl Send,
> + Clone {
    CommonTransport::new()
        .with_upgrade(secio::SecioConfig::new(keypair))
        .and_then(move |output, endpoint| {
            let peer_id = output.remote_key.into_peer_id();
            let peer_id2 = peer_id.clone();
            let upgrade = core::upgrade::SelectUpgrade::new(yamux::Config::default(), mplex::MplexConfig::new())
                // TODO: use a single `.map` instead of two maps
                .map_inbound(move |muxer| (peer_id, muxer))
                .map_outbound(move |muxer| (peer_id2, muxer));
            core::upgrade::apply(output.stream, upgrade, endpoint)
                .map(|(id, muxer)| (id, core::muxing::StreamMuxerBox::new(muxer)))
        })
        .with_timeout(Duration::from_secs(20))
}

/// Implementation of `Transport` that supports the most common protocols.
///
/// The list currently is TCP/IP, DNS, and WebSockets. However this list could change in the
/// future to get new transports.
#[derive(Debug, Clone)]
struct CommonTransport {
    // The actual implementation of everything.
    inner: CommonTransportInner,
}

#[cfg(all(
    not(any(target_os = "emscripten", target_os = "unknown")),
    feature = "libp2p-websocket"
))]
type InnerImplementation = core::transport::OrTransport<
    dns::DnsConfig<tcp::TcpConfig>,
    websocket::WsConfig<dns::DnsConfig<tcp::TcpConfig>>,
>;
#[cfg(all(
    not(any(target_os = "emscripten", target_os = "unknown")),
    not(feature = "libp2p-websocket")
))]
type InnerImplementation = dns::DnsConfig<tcp::TcpConfig>;
#[cfg(any(target_os = "emscripten", target_os = "unknown"))]
type InnerImplementation = core::transport::dummy::DummyTransport;

#[derive(Debug, Clone)]
struct CommonTransportInner {
    inner: InnerImplementation,
}

impl CommonTransport {
    /// Initializes the `CommonTransport`.
    #[cfg(not(any(target_os = "emscripten", target_os = "unknown")))]
    pub fn new() -> CommonTransport {
        let tcp = tcp::TcpConfig::new().nodelay(true);
        let transport = dns::DnsConfig::new(tcp);
        #[cfg(feature = "libp2p-websocket")]
        let transport = {
            let trans_clone = transport.clone();
            transport.or_transport(websocket::WsConfig::new(trans_clone))
        };

        CommonTransport {
            inner: CommonTransportInner { inner: transport },
        }
    }

    /// Initializes the `CommonTransport`.
    #[cfg(any(target_os = "emscripten", target_os = "unknown"))]
    pub fn new() -> CommonTransport {
        let inner = core::transport::dummy::DummyTransport::new();
        CommonTransport {
            inner: CommonTransportInner { inner },
        }
    }
}

impl Transport for CommonTransport {
    type Output = <InnerImplementation as Transport>::Output;
    type Error = <InnerImplementation as Transport>::Error;
    type Listener = <InnerImplementation as Transport>::Listener;
    type ListenerUpgrade = <InnerImplementation as Transport>::ListenerUpgrade;
    type Dial = <InnerImplementation as Transport>::Dial;

    fn listen_on(self, addr: Multiaddr) -> Result<Self::Listener, TransportError<Self::Error>> {
        self.inner.inner.listen_on(addr)
    }

    fn dial(self, addr: Multiaddr) -> Result<Self::Dial, TransportError<Self::Error>> {
        self.inner.inner.dial(addr)
    }
}<|MERGE_RESOLUTION|>--- conflicted
+++ resolved
@@ -202,7 +202,10 @@
 pub use libp2p_uds as uds;
 #[doc(inline)]
 pub use libp2p_wasm_ext as wasm_ext;
-#[cfg(all(feature = "libp2p-websocket", not(any(target_os = "emscripten", target_os = "unknown"))))]
+#[cfg(all(
+    feature = "libp2p-websocket",
+    not(any(target_os = "emscripten", target_os = "unknown"))
+))]
 #[doc(inline)]
 pub use libp2p_websocket as websocket;
 #[doc(inline)]
@@ -215,14 +218,9 @@
 
 pub use self::core::{
     identity,
-<<<<<<< HEAD
-=======
-    PeerId,
-    Transport,
->>>>>>> bcc7c4d3
     transport::TransportError,
     upgrade::{InboundUpgrade, InboundUpgradeExt, OutboundUpgrade, OutboundUpgradeExt},
-    PeerId, Swarm, Transport,
+    PeerId, Transport,
 };
 pub use self::multiaddr::{multiaddr as build_multiaddr, Multiaddr};
 pub use self::simple::SimpleProtocol;
@@ -285,10 +283,13 @@
         .and_then(move |output, endpoint| {
             let peer_id = output.remote_key.into_peer_id();
             let peer_id2 = peer_id.clone();
-            let upgrade = core::upgrade::SelectUpgrade::new(yamux::Config::default(), mplex::MplexConfig::new())
-                // TODO: use a single `.map` instead of two maps
-                .map_inbound(move |muxer| (peer_id, muxer))
-                .map_outbound(move |muxer| (peer_id2, muxer));
+            let upgrade = core::upgrade::SelectUpgrade::new(
+                yamux::Config::default(),
+                mplex::MplexConfig::new(),
+            )
+            // TODO: use a single `.map` instead of two maps
+            .map_inbound(move |muxer| (peer_id, muxer))
+            .map_outbound(move |muxer| (peer_id2, muxer));
             core::upgrade::apply(output.stream, upgrade, endpoint)
                 .map(|(id, muxer)| (id, core::muxing::StreamMuxerBox::new(muxer)))
         })
