--- conflicted
+++ resolved
@@ -203,7 +203,10 @@
 pub use libp2p_uds as uds;
 #[doc(inline)]
 pub use libp2p_wasm_ext as wasm_ext;
-#[cfg(all(feature = "libp2p-websocket", not(any(target_os = "emscripten", target_os = "unknown"))))]
+#[cfg(all(
+    feature = "libp2p-websocket",
+    not(any(target_os = "emscripten", target_os = "unknown"))
+))]
 #[doc(inline)]
 pub use libp2p_websocket as websocket;
 #[doc(inline)]
@@ -216,14 +219,9 @@
 
 pub use self::core::{
     identity,
-<<<<<<< HEAD
-=======
-    PeerId,
-    Transport,
->>>>>>> bcc7c4d3
     transport::TransportError,
     upgrade::{InboundUpgrade, InboundUpgradeExt, OutboundUpgrade, OutboundUpgradeExt},
-    PeerId, Swarm, Transport,
+    PeerId, Transport,
 };
 pub use self::multiaddr::{multiaddr as build_multiaddr, Multiaddr};
 pub use self::simple::SimpleProtocol;
