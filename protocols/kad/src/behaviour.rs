// Copyright 2018 Parity Technologies (UK) Ltd.
//
// Permission is hereby granted, free of charge, to any person obtaining a
// copy of this software and associated documentation files (the "Software"),
// to deal in the Software without restriction, including without limitation
// the rights to use, copy, modify, merge, publish, distribute, sublicense,
// and/or sell copies of the Software, and to permit persons to whom the
// Software is furnished to do so, subject to the following conditions:
//
// The above copyright notice and this permission notice shall be included in
// all copies or substantial portions of the Software.
//
// THE SOFTWARE IS PROVIDED "AS IS", WITHOUT WARRANTY OF ANY KIND, EXPRESS
// OR IMPLIED, INCLUDING BUT NOT LIMITED TO THE WARRANTIES OF MERCHANTABILITY,
// FITNESS FOR A PARTICULAR PURPOSE AND NONINFRINGEMENT. IN NO EVENT SHALL THE
// AUTHORS OR COPYRIGHT HOLDERS BE LIABLE FOR ANY CLAIM, DAMAGES OR OTHER
// LIABILITY, WHETHER IN AN ACTION OF CONTRACT, TORT OR OTHERWISE, ARISING
// FROM, OUT OF OR IN CONNECTION WITH THE SOFTWARE OR THE USE OR OTHER
// DEALINGS IN THE SOFTWARE.

use crate::addresses::Addresses;
use crate::handler::{KademliaHandler, KademliaHandlerEvent, KademliaHandlerIn};
use crate::kbucket::{self, KBucketsTable, NodeStatus};
use crate::protocol::{KadConnectionType, KadPeer};
use crate::query::{QueryConfig, QueryState, QueryStatePollOut};
use crate::write::WriteState;
use crate::record::{MemoryRecordStorage, RecordStore, Record, RecordStorageError};
use fnv::{FnvHashMap, FnvHashSet};
use futures::{prelude::*, stream};
use libp2p_core::swarm::{
    ConnectedPoint, NetworkBehaviour, NetworkBehaviourAction, PollParameters,
};
use libp2p_core::{protocols_handler::ProtocolsHandler, Multiaddr, PeerId};
use multihash::Multihash;
use smallvec::SmallVec;
use std::{borrow::Cow, error, iter::FromIterator, marker::PhantomData, num::NonZeroU8, time::Duration};
use tokio_io::{AsyncRead, AsyncWrite};
use wasm_timer::{Instant, Interval};

mod test;

/// Network behaviour that handles Kademlia.
pub struct Kademlia<TSubstream, TRecordStorage: RecordStore = MemoryRecordStorage> {
    /// Storage for the nodes. Contains the known multiaddresses for this node.
    kbuckets: KBucketsTable<PeerId, Addresses>,

    /// If `Some`, we overwrite the Kademlia protocol name with this one.
    protocol_name_override: Option<Cow<'static, [u8]>>,

    /// All the iterative queries we are currently performing, with their ID. The last parameter
    /// is the list of accumulated providers for `GET_PROVIDERS` queries.
    active_queries: FnvHashMap<QueryId, QueryState<QueryInfo, PeerId>>,

    /// All the `PUT_VALUE` actions we are currently performing
    active_writes: FnvHashMap<QueryId, WriteState<PeerId, Multihash>>,

    /// List of peers the swarm is connected to.
    connected_peers: FnvHashSet<PeerId>,

    /// Contains a list of peer IDs which we are not connected to, and an RPC query to send to them
    /// once they connect.
    pending_rpcs: SmallVec<[(PeerId, KademliaHandlerIn<QueryId>); 8]>,

    /// Identifier for the next query that we start.
    next_query_id: QueryId,

    /// List of values and peers that are providing them.
    ///
    /// Our local peer ID can be in this container.
    // TODO: Note that in reality the value is a SHA-256 of the actual value (https://github.com/libp2p/rust-libp2p/issues/694)
    values_providers: FnvHashMap<Multihash, SmallVec<[PeerId; 20]>>,

    /// List of values that we are providing ourselves. Must be kept in sync with
    /// `values_providers`.
    providing_keys: FnvHashSet<Multihash>,

    /// Interval to send `ADD_PROVIDER` messages to everyone.
    refresh_add_providers: stream::Fuse<Interval>,

    /// `α` in the Kademlia reference papers. Designates the maximum number of queries that we
    /// perform in parallel.
    parallelism: usize,

    /// The number of results to return from a query. Defaults to the maximum number
    /// of entries in a single k-bucket, i.e. the `k` parameter.
    num_results: usize,

    /// Timeout for a single RPC.
    rpc_timeout: Duration,

    /// Queued events to return when the behaviour is being polled.
    queued_events: SmallVec<[NetworkBehaviourAction<KademliaHandlerIn<QueryId>, KademliaOut>; 32]>,

    /// List of providers to add to the topology as soon as we are in `poll()`.
    add_provider: SmallVec<[(Multihash, PeerId); 32]>,

    /// Marker to pin the generics.
    marker: PhantomData<TSubstream>,

    /// The records that we keep.
    records: TRecordStorage,
}

/// Opaque type. Each query that we start gets a unique number.
#[derive(Debug, Copy, Clone, Hash, PartialEq, Eq)]
pub struct QueryId(usize);

/// Information about a query.
#[derive(Debug, Clone, PartialEq, Eq)]
struct QueryInfo {
    /// What we are querying and why.
    inner: QueryInfoInner,
    /// Temporary addresses used when trying to reach nodes.
    untrusted_addresses: FnvHashMap<PeerId, SmallVec<[Multiaddr; 8]>>,
}

/// Additional information about the query.
#[derive(Debug, Clone, PartialEq, Eq)]
enum QueryInfoInner {
    /// The query was created for the Kademlia initialization process.
    Initialization {
        /// Hash we're targetting to insert ourselves in the k-buckets.
        target: PeerId,
    },

    /// The user requested a `FIND_PEER` query to be performed. It should be reported when finished.
    FindPeer(PeerId),

    /// The user requested a `GET_PROVIDERS` query to be performed. It should be reported when
    /// finished.
    GetProviders {
        /// Target we are searching the providers of.
        target: Multihash,
        /// Results to return. Filled over time.
        pending_results: Vec<PeerId>,
    },

    /// We are traversing towards `target` and should add an `ADD_PROVIDER` message to the peers
    /// of the outcome with our own identity.
    AddProvider {
        /// Which hash we're targetting.
        target: Multihash,
    },

    /// Put the value to the dht records
    PutValue {
        /// The key of the record being inserted
        key: Multihash,
        /// The value of the record being inserted
        value: Vec<u8>,
    },

    /// Get value from the dht record
    GetValue {
        /// The key we're looking for
        key: Multihash,
        /// The results from peers are stored here
        results: Vec<Record>,
        /// The number of results to look for.
        num_results: usize,
    },
}

impl Into<kbucket::Key<QueryInfo>> for QueryInfo {
    fn into(self) -> kbucket::Key<QueryInfo> {
        kbucket::Key::new(self)
    }
}

impl AsRef<[u8]> for QueryInfo {
    fn as_ref(&self) -> &[u8] {
        match &self.inner {
            QueryInfoInner::Initialization { target } => target.as_ref(),
            QueryInfoInner::FindPeer(peer) => peer.as_ref(),
            QueryInfoInner::GetProviders { target, .. } => target.as_bytes(),
            QueryInfoInner::AddProvider { target } => target.as_bytes(),
            QueryInfoInner::GetValue { key, .. } => key.as_bytes(),
            QueryInfoInner::PutValue { key, .. } => key.as_bytes(),
        }
    }
}

impl QueryInfo {
    /// Creates the corresponding RPC request to send to remote.
    fn to_rpc_request<TUserData>(&self, user_data: TUserData) -> KademliaHandlerIn<TUserData> {
        match &self.inner {
            QueryInfoInner::Initialization { target } => KademliaHandlerIn::FindNodeReq {
                key: target.clone().into(),
                user_data,
            },
            QueryInfoInner::FindPeer(key) => KademliaHandlerIn::FindNodeReq {
                // TODO: Change the `key` of `QueryInfoInner::FindPeer` to be a `Multihash`.
                key: key.clone().into(),
                user_data,
            },
            QueryInfoInner::GetProviders { target, .. } => KademliaHandlerIn::GetProvidersReq {
                key: target.clone(),
                user_data,
            },
            QueryInfoInner::AddProvider { .. } => KademliaHandlerIn::FindNodeReq {
                key: unimplemented!(), // TODO: target.clone(),
                user_data,
            },
            QueryInfoInner::GetValue { key, .. } => KademliaHandlerIn::GetValue {
                key: key.clone(),
                user_data,
            },
            QueryInfoInner::PutValue { key, .. } => KademliaHandlerIn::FindNodeReq {
                key: key.clone(),
                user_data,
            }
        }
    }
}

impl<TSubstream, TRecordStorage> Kademlia<TSubstream, TRecordStorage>
where
    TRecordStorage: RecordStore
{
    /// Creates a `Kademlia`.
    #[inline]
    pub fn new(local_peer_id: PeerId) -> Self
    where
        TRecordStorage: Default
    {
        Self::new_inner(local_peer_id, Default::default())
    }

    /// The same as `new`, but using a custom protocol name.
    ///
    /// Kademlia nodes only communicate with other nodes using the same protocol name. Using a
    /// custom name therefore allows to segregate the DHT from others, if that is desired.
    pub fn with_protocol_name(local_peer_id: PeerId, name: impl Into<Cow<'static, [u8]>>) -> Self
    where
        TRecordStorage: Default
    {
        let mut me = Kademlia::new_inner(local_peer_id, Default::default());
        me.protocol_name_override = Some(name.into());
        me
    }

    /// The same as `new`, but with a custom storage.
    ///
    /// The default records storage is in memory, this lets override the
    /// storage with user-defined behaviour
    pub fn with_storage(local_peer_id: PeerId, records: TRecordStorage) -> Self {
        Self::new_inner(local_peer_id, records)
    }

    /// Creates a `Kademlia`.
    ///
    /// Contrary to `new`, doesn't perform the initialization queries that store our local ID into
    /// the DHT and fill our buckets.
    #[inline]
<<<<<<< HEAD
    #[deprecated(
        note = "this function is now equivalent to new() and will be removed in the future"
    )]
    pub fn without_init(local_peer_id: PeerId) -> Self {
        Self::new_inner(local_peer_id)
=======
    #[deprecated(note="this function is now equivalent to new() and will be removed in the future")]
    pub fn without_init(local_peer_id: PeerId) -> Self
        where TRecordStorage: Default
    {
        Self::new_inner(local_peer_id, Default::default())
>>>>>>> 78d6f44e
    }

    /// Adds a known address of a peer participating in the Kademlia DHT to the
    /// routing table.
    ///
    /// This allows prepopulating the Kademlia routing table with known
    /// addresses, so that they can be used immediately in following DHT
    /// operations involving one of these peers, without having to dial
    /// them upfront.
    pub fn add_address(&mut self, peer_id: &PeerId, address: Multiaddr) {
        let key = kbucket::Key::new(peer_id.clone());
        match self.kbuckets.entry(&key) {
            kbucket::Entry::Present(mut entry, _) => {
                entry.value().insert(address);
            }
            kbucket::Entry::Pending(mut entry, _) => {
                entry.value().insert(address);
            }
            kbucket::Entry::Absent(entry) => {
                let mut addresses = Addresses::new();
                addresses.insert(address);
                match entry.insert(addresses, NodeStatus::Disconnected) {
                    kbucket::InsertResult::Inserted => {
                        let event = KademliaOut::KBucketAdded {
                            peer_id: peer_id.clone(),
                            replaced: None,
                        };
                        self.queued_events
                            .push(NetworkBehaviourAction::GenerateEvent(event));
                    }
                    kbucket::InsertResult::Full => (),
                    kbucket::InsertResult::Pending { disconnected } => {
                        self.queued_events.push(NetworkBehaviourAction::DialPeer {
                            peer_id: disconnected.into_preimage(),
                        })
                    }
                }
                return;
            }
            kbucket::Entry::SelfEntry => return,
        };
    }

    /// Inner implementation of the constructors.
    fn new_inner(local_peer_id: PeerId, records: TRecordStorage) -> Self {
        let parallelism = 3;

        Kademlia {
            kbuckets: KBucketsTable::new(kbucket::Key::new(local_peer_id), Duration::from_secs(60)), // TODO: constant
            protocol_name_override: None,
            queued_events: SmallVec::new(),
            active_queries: Default::default(),
            active_writes: Default::default(),
            connected_peers: Default::default(),
            pending_rpcs: SmallVec::with_capacity(parallelism),
            next_query_id: QueryId(0),
            values_providers: FnvHashMap::default(),
            providing_keys: FnvHashSet::default(),
            refresh_add_providers: Interval::new_interval(Duration::from_secs(60)).fuse(), // TODO: constant
            parallelism,
            num_results: kbucket::MAX_NODES_PER_BUCKET,
            rpc_timeout: Duration::from_secs(8),
            add_provider: SmallVec::new(),
            marker: PhantomData,
            records,
        }
    }

    /// Returns an iterator over all peer IDs of nodes currently contained in a bucket
    /// of the Kademlia routing table.
    pub fn kbuckets_entries(&mut self) -> impl Iterator<Item = &PeerId> {
        self.kbuckets.iter().map(|entry| entry.node.key.preimage())
    }

    /// Starts an iterative `FIND_NODE` request.
    ///
    /// This will eventually produce an event containing the nodes of the DHT closest to the
    /// requested `PeerId`.
    pub fn find_node(&mut self, peer_id: PeerId) {
        self.start_query(QueryInfoInner::FindPeer(peer_id));
    }

    /// Starts an iterative `GET_PROVIDERS` request.
    pub fn get_providers(&mut self, target: Multihash) {
        self.start_query(QueryInfoInner::GetProviders {
            target,
            pending_results: Vec::new(),
        });
    }

    /// Starts an iterative `GET_VALUE` request.
    ///
    /// Returns a number of results that is in the interval [1, 20],
    /// if the user requested a larger amount of results it is cropped to 20.
    pub fn get_value(&mut self, key: &Multihash, num_results: NonZeroU8) {
        let num_results = usize::min(num_results.get() as usize, kbucket::MAX_NODES_PER_BUCKET);
        let mut results = Vec::with_capacity(num_results);

        if let Some(record) = self.records.get(key) {
            results.push(record.into_owned());
            if num_results == 1 {
                self.queued_events.push(NetworkBehaviourAction::GenerateEvent(
                    KademliaOut::GetValueResult(
                        GetValueResult::Found { results }
                )));
                return;
            }
        }

        self.start_query(QueryInfoInner::GetValue {
            key: key.clone(),
            results,
            num_results
        });
    }

    /// Starts an iterative `PUT_VALUE` request
    pub fn put_value(&mut self, key: Multihash, value: Vec<u8>) {
        if let Err(error) = self.records.put(Record { key: key.clone(), value: value.clone() }) {
            self.queued_events.push(NetworkBehaviourAction::GenerateEvent(
                KademliaOut::PutValueResult(
                    PutValueResult::Err { key, cause: error }
                )
            ));
        } else {
            self.start_query(QueryInfoInner::PutValue { key, value });
        }
    }

    /// Register the local node as the provider for the given key.
    ///
    /// This will periodically send `ADD_PROVIDER` messages to the nodes closest to the key. When
    /// someone performs a `GET_PROVIDERS` iterative request on the DHT, our local node will be
    /// returned as part of the results.
    ///
    /// The actual meaning of *providing* the value of a key is not defined, and is specific to
    /// the value whose key is the hash.
    pub fn add_providing(&mut self, key: Multihash) {
        self.providing_keys.insert(key.clone());
        let providers = self
            .values_providers
            .entry(key)
            .or_insert_with(Default::default);
        let local_id = self.kbuckets.local_key().preimage();
        if !providers.iter().any(|peer_id| peer_id == local_id) {
            providers.push(local_id.clone());
        }

        // Trigger the next refresh now.
        self.refresh_add_providers = Interval::new(Instant::now(), Duration::from_secs(60)).fuse();
    }

    /// Cancels a registration done with `add_providing`.
    ///
    /// There doesn't exist any "remove provider" message to broadcast on the network, therefore we
    /// will still be registered as a provider in the DHT for as long as the timeout doesn't expire.
    pub fn remove_providing(&mut self, key: &Multihash) {
        self.providing_keys.remove(key);

        let providers = match self.values_providers.get_mut(key) {
            Some(p) => p,
            None => return,
        };

        if let Some(position) = providers.iter().position(|k| k == key) {
            providers.remove(position);
            providers.shrink_to_fit();
        }
    }

    /// Internal function that starts a query.
    fn start_query(&mut self, target: QueryInfoInner) {
        let query_id = self.next_query_id;
        self.next_query_id.0 += 1;

        let target = QueryInfo {
            inner: target,
            untrusted_addresses: Default::default(),
        };

        let target_key = kbucket::Key::new(target.clone());

        let known_closest_peers = self
            .kbuckets
            .closest_keys(&target_key)
            .take(self.num_results);

        self.active_queries.insert(
            query_id,
            QueryState::new(QueryConfig {
                target,
                parallelism: self.parallelism,
                num_results: self.num_results,
                rpc_timeout: self.rpc_timeout,
                known_closest_peers,
            }),
        );
    }

    /// Processes discovered peers from a query.
    fn discovered<'a, I>(&'a mut self, query_id: &QueryId, source: &PeerId, peers: I)
    where
        I: Iterator<Item = &'a KadPeer> + Clone,
    {
        let local_id = self.kbuckets.local_key().preimage().clone();
        let others_iter = peers.filter(|p| p.node_id != local_id);

        for peer in others_iter.clone() {
            self.queued_events
                .push(NetworkBehaviourAction::GenerateEvent(
                    KademliaOut::Discovered {
                        peer_id: peer.node_id.clone(),
                        addresses: peer.multiaddrs.clone(),
                        ty: peer.connection_ty,
                    },
                ));
        }

        if let Some(query) = self.active_queries.get_mut(query_id) {
            for peer in others_iter.clone() {
                query.target_mut().untrusted_addresses.insert(
                    peer.node_id.clone(),
                    peer.multiaddrs.iter().cloned().collect(),
                );
            }
            query.inject_rpc_result(source, others_iter.cloned().map(|kp| kp.node_id))
        }
    }

    /// Finds the closest peers to a `target` in the context of a request by
    /// the `source` peer, such that the `source` peer is never included in the
    /// result.
    fn find_closest<T: Clone>(
        &mut self,
        target: &kbucket::Key<T>,
        source: &PeerId,
    ) -> Vec<KadPeer> {
        self.kbuckets
            .closest(target)
            .filter(|e| e.node.key.preimage() != source)
            .take(self.num_results)
            .map(KadPeer::from)
            .collect()
    }

    /// Collects all peers who are known to be providers of the value for a given `Multihash`.
    fn provider_peers(&mut self, key: &Multihash, source: &PeerId) -> Vec<KadPeer> {
        let kbuckets = &mut self.kbuckets;
        self.values_providers
            .get(key)
            .into_iter()
            .flat_map(|peers| peers)
            .filter_map(move |p| {
                if p != source {
                    let key = kbucket::Key::new(p.clone());
                    kbuckets
                        .entry(&key)
                        .view()
                        .map(|e| KadPeer::from(e.to_owned()))
                } else {
                    None
                }
            })
            .collect()
    }

    /// Update the connection status of a peer in the Kademlia routing table.
    fn connection_updated(
        &mut self,
        peer: PeerId,
        address: Option<Multiaddr>,
        new_status: NodeStatus,
    ) {
        let key = kbucket::Key::new(peer.clone());
        match self.kbuckets.entry(&key) {
            kbucket::Entry::Present(mut entry, old_status) => {
                if let Some(address) = address {
                    entry.value().insert(address);
                }
                if old_status != new_status {
                    entry.update(new_status);
                }
            }

            kbucket::Entry::Pending(mut entry, old_status) => {
                if let Some(address) = address {
                    entry.value().insert(address);
                }
                if old_status != new_status {
                    entry.update(new_status);
                }
            }

            kbucket::Entry::Absent(entry) => {
                if new_status == NodeStatus::Connected {
                    let mut addresses = Addresses::new();
                    if let Some(address) = address {
                        addresses.insert(address);
                    }
                    match entry.insert(addresses, new_status) {
                        kbucket::InsertResult::Inserted => {
                            let event = KademliaOut::KBucketAdded {
                                peer_id: peer.clone(),
                                replaced: None,
                            };
                            self.queued_events
                                .push(NetworkBehaviourAction::GenerateEvent(event));
                        }
                        kbucket::InsertResult::Full => (),
                        kbucket::InsertResult::Pending { disconnected } => {
                            debug_assert!(!self.connected_peers.contains(disconnected.preimage()));
                            self.queued_events.push(NetworkBehaviourAction::DialPeer {
                                peer_id: disconnected.into_preimage(),
                            })
                        }
                    }
                }
            }
            _ => {}
        }
    }
}

impl<TSubstream, TRecordStorage> NetworkBehaviour for Kademlia<TSubstream, TRecordStorage>
where
    TSubstream: AsyncRead + AsyncWrite,
    TRecordStorage: RecordStore,
{
    type ProtocolsHandler = KademliaHandler<TSubstream, QueryId>;
    type OutEvent = KademliaOut;

    fn new_handler(&mut self) -> Self::ProtocolsHandler {
        let mut handler = KademliaHandler::dial_and_listen();
        if let Some(name) = self.protocol_name_override.as_ref() {
            handler = handler.with_protocol_name(name.clone());
        }
        handler
    }

    fn addresses_of_peer(&mut self, peer_id: &PeerId) -> Vec<Multiaddr> {
        // We should order addresses from decreasing likelyhood of connectivity, so start with
        // the addresses of that peer in the k-buckets.
        let key = kbucket::Key::new(peer_id.clone());
        let mut out_list = if let kbucket::Entry::Present(mut entry, _) = self.kbuckets.entry(&key)
        {
            entry.value().iter().cloned().collect::<Vec<_>>()
        } else {
            Vec::new()
        };

        // We add to that a temporary list of addresses from the ongoing queries.
        for query in self.active_queries.values() {
            if let Some(addrs) = query.target().untrusted_addresses.get(peer_id) {
                for addr in addrs {
                    out_list.push(addr.clone());
                }
            }
        }

        out_list
    }

    fn inject_connected(&mut self, id: PeerId, endpoint: ConnectedPoint) {
        while let Some(pos) = self.pending_rpcs.iter().position(|(p, _)| p == &id) {
            let (_, rpc) = self.pending_rpcs.remove(pos);
            self.queued_events.push(NetworkBehaviourAction::SendEvent {
                peer_id: id.clone(),
                event: rpc,
            });
        }

        let address = match endpoint {
            ConnectedPoint::Dialer { address } => Some(address),
            ConnectedPoint::Listener { .. } => None,
        };

        self.connection_updated(id.clone(), address, NodeStatus::Connected);
        self.connected_peers.insert(id);
    }

    fn inject_addr_reach_failure(
        &mut self,
        peer_id: Option<&PeerId>,
        addr: &Multiaddr,
        _: &dyn error::Error,
    ) {
        if let Some(peer_id) = peer_id {
            let key = kbucket::Key::new(peer_id.clone());

            if let Some(addrs) = self.kbuckets.entry(&key).value() {
                // TODO: don't remove the address if the error is that we are already connected
                //       to this peer
                addrs.remove(addr);
            }

            for query in self.active_queries.values_mut() {
                if let Some(addrs) = query.target_mut().untrusted_addresses.get_mut(&peer_id) {
                    addrs.retain(|a| a != addr);
                }
            }
        }
    }

    fn inject_dial_failure(&mut self, peer_id: &PeerId) {
        for query in self.active_queries.values_mut() {
            query.inject_rpc_error(peer_id);
        }
        for write in self.active_writes.values_mut() {
            write.inject_write_error(peer_id);
        }
    }

    fn inject_disconnected(&mut self, id: &PeerId, _old_endpoint: ConnectedPoint) {
        for query in self.active_queries.values_mut() {
            query.inject_rpc_error(id);
        }
        for write in self.active_writes.values_mut() {
            write.inject_write_error(id);
        }
        self.connection_updated(id.clone(), None, NodeStatus::Disconnected);
        self.connected_peers.remove(id);
    }

    fn inject_replaced(
        &mut self,
        peer_id: PeerId,
        _old: ConnectedPoint,
        new_endpoint: ConnectedPoint,
    ) {
        // We need to re-send the active queries.
        for (query_id, query) in self.active_queries.iter() {
            if query.is_waiting(&peer_id) {
                self.queued_events.push(NetworkBehaviourAction::SendEvent {
                    peer_id: peer_id.clone(),
                    event: query.target().to_rpc_request(*query_id),
                });
            }
        }

        if let Some(addrs) = self.kbuckets.entry(&kbucket::Key::new(peer_id)).value() {
            if let ConnectedPoint::Dialer { address } = new_endpoint {
                addrs.insert(address);
            }
        }
    }

    fn inject_node_event(&mut self, source: PeerId, event: KademliaHandlerEvent<QueryId>) {
        match event {
            KademliaHandlerEvent::FindNodeReq { key, request_id } => {
                let closer_peers = self.find_closest(&kbucket::Key::new(key), &source);
                self.queued_events.push(NetworkBehaviourAction::SendEvent {
                    peer_id: source,
                    event: KademliaHandlerIn::FindNodeRes {
                        closer_peers,
                        request_id,
                    },
                });
            }
            KademliaHandlerEvent::FindNodeRes {
                closer_peers,
                user_data,
            } => {
                self.discovered(&user_data, &source, closer_peers.iter());
            }
            KademliaHandlerEvent::GetProvidersReq { key, request_id } => {
                let provider_peers = self.provider_peers(&key, &source);
                let closer_peers = self.find_closest(&kbucket::Key::from(key), &source);
                self.queued_events.push(NetworkBehaviourAction::SendEvent {
                    peer_id: source,
                    event: KademliaHandlerIn::GetProvidersRes {
                        closer_peers,
                        provider_peers,
                        request_id,
                    },
                });
            }
            KademliaHandlerEvent::GetProvidersRes {
                closer_peers,
                provider_peers,
                user_data,
            } => {
                let peers = closer_peers.iter().chain(provider_peers.iter());
                self.discovered(&user_data, &source, peers);
                if let Some(query) = self.active_queries.get_mut(&user_data) {
                    if let QueryInfoInner::GetProviders {
                        pending_results, ..
                    } = &mut query.target_mut().inner
                    {
                        for peer in provider_peers {
                            pending_results.push(peer.node_id);
                        }
                    }
                }
            }
            KademliaHandlerEvent::QueryError { user_data, .. } => {
                // It is possible that we obtain a response for a query that has finished, which is
                // why we may not find an entry in `self.active_queries`.
                if let Some(query) = self.active_queries.get_mut(&user_data) {
                    query.inject_rpc_error(&source)
                }

                if let Some(write) = self.active_writes.get_mut(&user_data) {
                    write.inject_write_error(&source);
                }
            }
            KademliaHandlerEvent::AddProvider { key, provider_peer } => {
                self.queued_events
                    .push(NetworkBehaviourAction::GenerateEvent(
                        KademliaOut::Discovered {
                            peer_id: provider_peer.node_id.clone(),
                            addresses: provider_peer.multiaddrs.clone(),
                            ty: provider_peer.connection_ty,
                        },
                    ));
                self.add_provider.push((key, provider_peer.node_id));
                return;
            }
            KademliaHandlerEvent::GetValue { key, request_id } => {
                let (result, closer_peers) = match self.records.get(&key) {
                    Some(record) => {
                        (Some(record.into_owned()), Vec::new())
                    },
                    None => {
                        let closer_peers = self.find_closest(&kbucket::Key::from(key), &source);
                        (None, closer_peers)
                    }
                };

                self.queued_events.push(NetworkBehaviourAction::SendEvent {
                    peer_id: source,
                    event: KademliaHandlerIn::GetValueRes {
                        result,
                        closer_peers,
                        request_id,
                    },
                });
            }
            KademliaHandlerEvent::GetValueRes {
                result,
                closer_peers,
                user_data,
            } => {
                let mut finished_query = None;

                if let Some(query) = self.active_queries.get_mut(&user_data) {
                    if let QueryInfoInner::GetValue {
                        key: _,
                        results,
                        num_results,
                    } = &mut query.target_mut().inner {
                        if let Some(result) = result {
                            results.push(result);
                            if results.len() == *num_results {
                                finished_query = Some(user_data);
                            }
                        }
                    }
                }

                if let Some(finished_query) = finished_query {
                    let (query_info, _) = self
                        .active_queries
                        .remove(&finished_query)
                        .expect("finished_query was gathered when peeking into active_queries; QED.")
                        .into_target_and_closest_peers();

                    match query_info.inner {
                        QueryInfoInner::GetValue { key: _, results, .. } => {
                            let result = GetValueResult::Found { results };
                            let event = KademliaOut::GetValueResult(result);

                            self.queued_events.push(NetworkBehaviourAction::GenerateEvent(event));
                        }
                        // TODO: write a better proof
                        _ => panic!("unexpected query_info.inner variant for a get_value result; QED.")
                    }
                }

                self.discovered(&user_data, &source, closer_peers.iter());
            }
            KademliaHandlerEvent::PutValue {
                key,
                value,
                request_id
            } => {
                // TODO: Log errors and immediately reset the stream on error instead of letting the request time out.
                if let Ok(()) = self.records.put(Record { key: key.clone(), value: value.clone() }) {
                    self.queued_events.push(NetworkBehaviourAction::SendEvent {
                        peer_id: source,
                        event: KademliaHandlerIn::PutValueRes {
                            key,
                            value,
                            request_id,
                        },
                    });
                }
            }
            KademliaHandlerEvent::PutValueRes {
                key: _,
                user_data,
            } => {
                if let Some(write) = self.active_writes.get_mut(&user_data) {
                    write.inject_write_success(&source);
                }
            }
        };
    }

    fn poll(
        &mut self,
        parameters: &mut PollParameters<'_>,
    ) -> Async<
        NetworkBehaviourAction<
            <Self::ProtocolsHandler as ProtocolsHandler>::InEvent,
            Self::OutEvent,
        >,
    > {
        // Flush the changes to the topology that we want to make.
        for (key, provider) in self.add_provider.drain() {
            // Don't add ourselves to the providers.
            if &provider == self.kbuckets.local_key().preimage() {
                continue;
            }
            let providers = self
                .values_providers
                .entry(key)
                .or_insert_with(Default::default);
            if !providers.iter().any(|peer_id| peer_id == &provider) {
                providers.push(provider);
            }
        }
        self.add_provider.shrink_to_fit();

        // Handle `refresh_add_providers`.
        match self.refresh_add_providers.poll() {
            Ok(Async::NotReady) => {}
            Ok(Async::Ready(Some(_))) => {
                for target in self.providing_keys.clone().into_iter() {
                    self.start_query(QueryInfoInner::AddProvider { target });
                }
            }
            // Ignore errors.
            Ok(Async::Ready(None)) | Err(_) => {}
        }

        loop {
            // Drain queued events first.
            if !self.queued_events.is_empty() {
                return Async::Ready(self.queued_events.remove(0));
            }
            self.queued_events.shrink_to_fit();

            // Drain applied pending entries from the routing table.
            if let Some(entry) = self.kbuckets.take_applied_pending() {
                let event = KademliaOut::KBucketAdded {
                    peer_id: entry.inserted.into_preimage(),
                    replaced: entry.evicted.map(|n| n.key.into_preimage()),
                };
                return Async::Ready(NetworkBehaviourAction::GenerateEvent(event));
            }

            // If iterating finds a query that is finished, stores it here and stops looping.
            let mut finished_query = None;

            'queries_iter: for (&query_id, query) in self.active_queries.iter_mut() {
                loop {
                    match query.poll() {
                        Async::Ready(QueryStatePollOut::Finished) => {
                            finished_query = Some(query_id);
                            break 'queries_iter;
                        }
                        Async::Ready(QueryStatePollOut::SendRpc {
                            peer_id,
                            query_target,
                        }) => {
                            let rpc = query_target.to_rpc_request(query_id);
                            if self.connected_peers.contains(peer_id) {
                                return Async::Ready(NetworkBehaviourAction::SendEvent {
                                    peer_id: peer_id.clone(),
                                    event: rpc,
                                });
                            } else if peer_id != self.kbuckets.local_key().preimage() {
                                self.pending_rpcs.push((peer_id.clone(), rpc));
                                return Async::Ready(NetworkBehaviourAction::DialPeer {
                                    peer_id: peer_id.clone(),
                                });
                            }
                        }
                        Async::Ready(QueryStatePollOut::CancelRpc { peer_id }) => {
                            // We don't cancel if the RPC has already been sent out.
                            self.pending_rpcs.retain(|(id, _)| id != peer_id);
                        }
                        Async::NotReady => break,
                    }
                }
            }

            let finished_write =  self.active_writes.iter()
                .find_map(|(&query_id, write)|
                          if write.done() {
                              Some(query_id)
                          } else {
                              None
                          });

            if let Some(finished_write) = finished_write {
                let (t, successes, failures) = self
                    .active_writes
                    .remove(&finished_write)
                    .expect("finished_write was gathered when iterating active_writes; QED.")
                    .into_inner();
                let event = KademliaOut::PutValueResult(PutValueResult::Ok {
                    key: t,
                    successes,
                    failures,
                });

                break Async::Ready(NetworkBehaviourAction::GenerateEvent(event));
            }

            if let Some(finished_query) = finished_query {
                let (query_info, closer_peers) = self
                    .active_queries
                    .remove(&finished_query)
                    .expect("finished_query was gathered when iterating active_queries; QED.")
                    .into_target_and_closest_peers();

                match query_info.inner {
                    QueryInfoInner::Initialization { .. } => {}
                    QueryInfoInner::FindPeer(target) => {
                        let event = KademliaOut::FindNodeResult {
                            key: target,
                            closer_peers: closer_peers.collect(),
                        };
                        break Async::Ready(NetworkBehaviourAction::GenerateEvent(event));
                    }
                    QueryInfoInner::GetProviders {
                        target,
                        pending_results,
                    } => {
                        let event = KademliaOut::GetProvidersResult {
                            key: target,
                            closer_peers: closer_peers.collect(),
                            provider_peers: pending_results,
                        };

                        break Async::Ready(NetworkBehaviourAction::GenerateEvent(event));
                    }
                    QueryInfoInner::AddProvider { target } => {
                        for closest in closer_peers {
                            let event = NetworkBehaviourAction::SendEvent {
                                peer_id: closest,
                                event: KademliaHandlerIn::AddProvider {
                                    key: target.clone(),
                                    provider_peer: KadPeer {
                                        node_id: parameters.local_peer_id().clone(),
                                        multiaddrs: parameters
                                            .external_addresses()
                                            .cloned()
                                            .collect(),
                                        connection_ty: KadConnectionType::Connected,
                                    },
                                },
                            };
                            self.queued_events.push(event);
                        }
<<<<<<< HEAD
                    }
=======
                    },
                    QueryInfoInner::GetValue { key, results, .. } => {
                        let result = match results.len() {
                            0 => GetValueResult::NotFound{
                                key,
                                closest_peers: closer_peers.collect()
                            },
                            _ => GetValueResult::Found{ results },
                        };

                        let event = KademliaOut::GetValueResult(result);

                        break Async::Ready(NetworkBehaviourAction::GenerateEvent(event));
                    },
                    QueryInfoInner::PutValue { key, value } => {
                        let closer_peers = Vec::from_iter(closer_peers);
                        for peer in &closer_peers {
                            let event = KademliaHandlerIn::PutValue {
                                            key: key.clone(),
                                            value: value.clone(),
                                            user_data: finished_query,
                                        };

                            if self.connected_peers.contains(peer) {
                                let event = NetworkBehaviourAction::SendEvent {
                                    peer_id: peer.clone(),
                                    event
                                };
                                self.queued_events.push(event);
                            } else {
                                self.pending_rpcs.push((peer.clone(), event));
                                self.queued_events.push(NetworkBehaviourAction::DialPeer {
                                    peer_id: peer.clone(),
                                });
                            }
                        }

                        self.active_writes.insert(finished_query, WriteState::new(key, closer_peers));
                    },
>>>>>>> 78d6f44e
                }
            } else {
                break Async::NotReady;
            }
        }
    }
}

/// The result of a `GET_VALUE` query.
#[derive(Debug, Clone, PartialEq)]
pub enum GetValueResult {
    /// The results received from peers. Always contains non-zero number of results.
    Found { results: Vec<Record> },
    /// The record wasn't found.
    NotFound {
        key: Multihash,
        closest_peers: Vec<PeerId>
    }
}

/// The result of a `PUT_VALUE` query.
#[derive(Debug, Clone, PartialEq)]
pub enum PutValueResult {
    /// The value has been put successfully.
    Ok { key: Multihash, successes: usize, failures: usize },
    /// The put value failed.
    Err { key: Multihash, cause: RecordStorageError }
}

/// Output event of the `Kademlia` behaviour.
#[derive(Debug, Clone)]
pub enum KademliaOut {
    /// We have discovered a node.
    ///
    /// > **Note**: The Kademlia behaviour doesn't store the addresses of this node, and therefore
    /// >           attempting to connect to this node may or may not work.
    Discovered {
        /// Id of the node that was discovered.
        peer_id: PeerId,
        /// Addresses of the node.
        addresses: Vec<Multiaddr>,
        /// How the reporter is connected to the reported.
        ty: KadConnectionType,
    },

    /// A node has been added to a k-bucket.
    KBucketAdded {
        /// Id of the node that was added.
        peer_id: PeerId,
        /// If `Some`, this addition replaced the value that is inside the option.
        replaced: Option<PeerId>,
    },

    /// Result of a `FIND_NODE` iterative query.
    FindNodeResult {
        /// The key that we looked for in the query.
        key: PeerId,
        /// List of peers ordered from closest to furthest away.
        closer_peers: Vec<PeerId>,
    },

    /// Result of a `GET_PROVIDERS` iterative query.
    GetProvidersResult {
        /// The key that we looked for in the query.
        key: Multihash,
        /// The peers that are providing the requested key.
        provider_peers: Vec<PeerId>,
        /// List of peers ordered from closest to furthest away.
        closer_peers: Vec<PeerId>,
    },

    /// Result of a `GET_VALUE` query
    GetValueResult(GetValueResult),

    /// Result of a `PUT_VALUE` query
    PutValueResult(PutValueResult),
}

impl From<kbucket::EntryView<PeerId, Addresses>> for KadPeer {
    fn from(e: kbucket::EntryView<PeerId, Addresses>) -> KadPeer {
        KadPeer {
            node_id: e.node.key.into_preimage(),
            multiaddrs: e.node.value.into_vec(),
            connection_ty: match e.status {
                NodeStatus::Connected => KadConnectionType::Connected,
                NodeStatus::Disconnected => KadConnectionType::NotConnected,
            },
        }
    }
}<|MERGE_RESOLUTION|>--- conflicted
+++ resolved
@@ -27,9 +27,7 @@
 use crate::record::{MemoryRecordStorage, RecordStore, Record, RecordStorageError};
 use fnv::{FnvHashMap, FnvHashSet};
 use futures::{prelude::*, stream};
-use libp2p_core::swarm::{
-    ConnectedPoint, NetworkBehaviour, NetworkBehaviourAction, PollParameters,
-};
+use libp2p_core::swarm::{ConnectedPoint, NetworkBehaviour, NetworkBehaviourAction, PollParameters};
 use libp2p_core::{protocols_handler::ProtocolsHandler, Multiaddr, PeerId};
 use multihash::Multihash;
 use smallvec::SmallVec;
@@ -252,19 +250,11 @@
     /// Contrary to `new`, doesn't perform the initialization queries that store our local ID into
     /// the DHT and fill our buckets.
     #[inline]
-<<<<<<< HEAD
-    #[deprecated(
-        note = "this function is now equivalent to new() and will be removed in the future"
-    )]
-    pub fn without_init(local_peer_id: PeerId) -> Self {
-        Self::new_inner(local_peer_id)
-=======
     #[deprecated(note="this function is now equivalent to new() and will be removed in the future")]
     pub fn without_init(local_peer_id: PeerId) -> Self
         where TRecordStorage: Default
     {
         Self::new_inner(local_peer_id, Default::default())
->>>>>>> 78d6f44e
     }
 
     /// Adds a known address of a peer participating in the Kademlia DHT to the
@@ -292,18 +282,17 @@
                             peer_id: peer_id.clone(),
                             replaced: None,
                         };
-                        self.queued_events
-                            .push(NetworkBehaviourAction::GenerateEvent(event));
-                    }
+                        self.queued_events.push(NetworkBehaviourAction::GenerateEvent(event));
+                    },
                     kbucket::InsertResult::Full => (),
                     kbucket::InsertResult::Pending { disconnected } => {
                         self.queued_events.push(NetworkBehaviourAction::DialPeer {
                             peer_id: disconnected.into_preimage(),
                         })
-                    }
+                    },
                 }
                 return;
-            }
+            },
             kbucket::Entry::SelfEntry => return,
         };
     }
@@ -313,7 +302,7 @@
         let parallelism = 3;
 
         Kademlia {
-            kbuckets: KBucketsTable::new(kbucket::Key::new(local_peer_id), Duration::from_secs(60)), // TODO: constant
+            kbuckets: KBucketsTable::new(kbucket::Key::new(local_peer_id), Duration::from_secs(60)),   // TODO: constant
             protocol_name_override: None,
             queued_events: SmallVec::new(),
             active_queries: Default::default(),
@@ -323,7 +312,7 @@
             next_query_id: QueryId(0),
             values_providers: FnvHashMap::default(),
             providing_keys: FnvHashSet::default(),
-            refresh_add_providers: Interval::new_interval(Duration::from_secs(60)).fuse(), // TODO: constant
+            refresh_add_providers: Interval::new_interval(Duration::from_secs(60)).fuse(),     // TODO: constant
             parallelism,
             num_results: kbucket::MAX_NODES_PER_BUCKET,
             rpc_timeout: Duration::from_secs(8),
@@ -349,10 +338,7 @@
 
     /// Starts an iterative `GET_PROVIDERS` request.
     pub fn get_providers(&mut self, target: Multihash) {
-        self.start_query(QueryInfoInner::GetProviders {
-            target,
-            pending_results: Vec::new(),
-        });
+        self.start_query(QueryInfoInner::GetProviders { target, pending_results: Vec::new() });
     }
 
     /// Starts an iterative `GET_VALUE` request.
@@ -404,10 +390,7 @@
     /// the value whose key is the hash.
     pub fn add_providing(&mut self, key: Multihash) {
         self.providing_keys.insert(key.clone());
-        let providers = self
-            .values_providers
-            .entry(key)
-            .or_insert_with(Default::default);
+        let providers = self.values_providers.entry(key).or_insert_with(Default::default);
         let local_id = self.kbuckets.local_key().preimage();
         if !providers.iter().any(|peer_id| peer_id == local_id) {
             providers.push(local_id.clone());
@@ -447,8 +430,7 @@
 
         let target_key = kbucket::Key::new(target.clone());
 
-        let known_closest_peers = self
-            .kbuckets
+        let known_closest_peers = self.kbuckets
             .closest_keys(&target_key)
             .take(self.num_results);
 
@@ -460,35 +442,32 @@
                 num_results: self.num_results,
                 rpc_timeout: self.rpc_timeout,
                 known_closest_peers,
-            }),
+            })
         );
     }
 
     /// Processes discovered peers from a query.
     fn discovered<'a, I>(&'a mut self, query_id: &QueryId, source: &PeerId, peers: I)
     where
-        I: Iterator<Item = &'a KadPeer> + Clone,
+        I: Iterator<Item=&'a KadPeer> + Clone
     {
         let local_id = self.kbuckets.local_key().preimage().clone();
         let others_iter = peers.filter(|p| p.node_id != local_id);
 
         for peer in others_iter.clone() {
-            self.queued_events
-                .push(NetworkBehaviourAction::GenerateEvent(
-                    KademliaOut::Discovered {
-                        peer_id: peer.node_id.clone(),
-                        addresses: peer.multiaddrs.clone(),
-                        ty: peer.connection_ty,
-                    },
-                ));
+            self.queued_events.push(NetworkBehaviourAction::GenerateEvent(
+                KademliaOut::Discovered {
+                    peer_id: peer.node_id.clone(),
+                    addresses: peer.multiaddrs.clone(),
+                    ty: peer.connection_ty,
+                }
+            ));
         }
 
         if let Some(query) = self.active_queries.get_mut(query_id) {
             for peer in others_iter.clone() {
-                query.target_mut().untrusted_addresses.insert(
-                    peer.node_id.clone(),
-                    peer.multiaddrs.iter().cloned().collect(),
-                );
+                query.target_mut().untrusted_addresses
+                    .insert(peer.node_id.clone(), peer.multiaddrs.iter().cloned().collect());
             }
             query.inject_rpc_result(source, others_iter.cloned().map(|kp| kp.node_id))
         }
@@ -497,11 +476,7 @@
     /// Finds the closest peers to a `target` in the context of a request by
     /// the `source` peer, such that the `source` peer is never included in the
     /// result.
-    fn find_closest<T: Clone>(
-        &mut self,
-        target: &kbucket::Key<T>,
-        source: &PeerId,
-    ) -> Vec<KadPeer> {
+    fn find_closest<T: Clone>(&mut self, target: &kbucket::Key<T>, source: &PeerId) -> Vec<KadPeer> {
         self.kbuckets
             .closest(target)
             .filter(|e| e.node.key.preimage() != source)
@@ -517,27 +492,18 @@
             .get(key)
             .into_iter()
             .flat_map(|peers| peers)
-            .filter_map(move |p| {
+            .filter_map(move |p|
                 if p != source {
                     let key = kbucket::Key::new(p.clone());
-                    kbuckets
-                        .entry(&key)
-                        .view()
-                        .map(|e| KadPeer::from(e.to_owned()))
+                    kbuckets.entry(&key).view().map(|e| KadPeer::from(e.to_owned()))
                 } else {
                     None
-                }
-            })
+                })
             .collect()
     }
 
     /// Update the connection status of a peer in the Kademlia routing table.
-    fn connection_updated(
-        &mut self,
-        peer: PeerId,
-        address: Option<Multiaddr>,
-        new_status: NodeStatus,
-    ) {
+    fn connection_updated(&mut self, peer: PeerId, address: Option<Multiaddr>, new_status: NodeStatus) {
         let key = kbucket::Key::new(peer.clone());
         match self.kbuckets.entry(&key) {
             kbucket::Entry::Present(mut entry, old_status) => {
@@ -547,7 +513,7 @@
                 if old_status != new_status {
                     entry.update(new_status);
                 }
-            }
+            },
 
             kbucket::Entry::Pending(mut entry, old_status) => {
                 if let Some(address) = address {
@@ -556,33 +522,30 @@
                 if old_status != new_status {
                     entry.update(new_status);
                 }
-            }
-
-            kbucket::Entry::Absent(entry) => {
-                if new_status == NodeStatus::Connected {
-                    let mut addresses = Addresses::new();
-                    if let Some(address) = address {
-                        addresses.insert(address);
-                    }
-                    match entry.insert(addresses, new_status) {
-                        kbucket::InsertResult::Inserted => {
-                            let event = KademliaOut::KBucketAdded {
-                                peer_id: peer.clone(),
-                                replaced: None,
-                            };
-                            self.queued_events
-                                .push(NetworkBehaviourAction::GenerateEvent(event));
-                        }
-                        kbucket::InsertResult::Full => (),
-                        kbucket::InsertResult::Pending { disconnected } => {
-                            debug_assert!(!self.connected_peers.contains(disconnected.preimage()));
-                            self.queued_events.push(NetworkBehaviourAction::DialPeer {
-                                peer_id: disconnected.into_preimage(),
-                            })
-                        }
-                    }
-                }
-            }
+            },
+
+            kbucket::Entry::Absent(entry) => if new_status == NodeStatus::Connected {
+                let mut addresses = Addresses::new();
+                if let Some(address) = address {
+                    addresses.insert(address);
+                }
+                match entry.insert(addresses, new_status) {
+                    kbucket::InsertResult::Inserted => {
+                        let event = KademliaOut::KBucketAdded {
+                            peer_id: peer.clone(),
+                            replaced: None,
+                        };
+                        self.queued_events.push(NetworkBehaviourAction::GenerateEvent(event));
+                    },
+                    kbucket::InsertResult::Full => (),
+                    kbucket::InsertResult::Pending { disconnected } => {
+                        debug_assert!(!self.connected_peers.contains(disconnected.preimage()));
+                        self.queued_events.push(NetworkBehaviourAction::DialPeer {
+                            peer_id: disconnected.into_preimage(),
+                        })
+                    },
+                }
+            },
             _ => {}
         }
     }
@@ -608,12 +571,12 @@
         // We should order addresses from decreasing likelyhood of connectivity, so start with
         // the addresses of that peer in the k-buckets.
         let key = kbucket::Key::new(peer_id.clone());
-        let mut out_list = if let kbucket::Entry::Present(mut entry, _) = self.kbuckets.entry(&key)
-        {
-            entry.value().iter().cloned().collect::<Vec<_>>()
-        } else {
-            Vec::new()
-        };
+        let mut out_list =
+            if let kbucket::Entry::Present(mut entry, _) = self.kbuckets.entry(&key) {
+                entry.value().iter().cloned().collect::<Vec<_>>()
+            } else {
+                Vec::new()
+            };
 
         // We add to that a temporary list of addresses from the ongoing queries.
         for query in self.active_queries.values() {
@@ -645,12 +608,7 @@
         self.connected_peers.insert(id);
     }
 
-    fn inject_addr_reach_failure(
-        &mut self,
-        peer_id: Option<&PeerId>,
-        addr: &Multiaddr,
-        _: &dyn error::Error,
-    ) {
+    fn inject_addr_reach_failure(&mut self, peer_id: Option<&PeerId>, addr: &Multiaddr, _: &dyn error::Error) {
         if let Some(peer_id) = peer_id {
             let key = kbucket::Key::new(peer_id.clone());
 
@@ -688,12 +646,7 @@
         self.connected_peers.remove(id);
     }
 
-    fn inject_replaced(
-        &mut self,
-        peer_id: PeerId,
-        _old: ConnectedPoint,
-        new_endpoint: ConnectedPoint,
-    ) {
+    fn inject_replaced(&mut self, peer_id: PeerId, _old: ConnectedPoint, new_endpoint: ConnectedPoint) {
         // We need to re-send the active queries.
         for (query_id, query) in self.active_queries.iter() {
             if query.is_waiting(&peer_id) {
@@ -751,8 +704,7 @@
                 if let Some(query) = self.active_queries.get_mut(&user_data) {
                     if let QueryInfoInner::GetProviders {
                         pending_results, ..
-                    } = &mut query.target_mut().inner
-                    {
+                    } = &mut query.target_mut().inner {
                         for peer in provider_peers {
                             pending_results.push(peer.node_id);
                         }
@@ -771,14 +723,11 @@
                 }
             }
             KademliaHandlerEvent::AddProvider { key, provider_peer } => {
-                self.queued_events
-                    .push(NetworkBehaviourAction::GenerateEvent(
-                        KademliaOut::Discovered {
-                            peer_id: provider_peer.node_id.clone(),
-                            addresses: provider_peer.multiaddrs.clone(),
-                            ty: provider_peer.connection_ty,
-                        },
-                    ));
+                self.queued_events.push(NetworkBehaviourAction::GenerateEvent(KademliaOut::Discovered {
+                    peer_id: provider_peer.node_id.clone(),
+                    addresses: provider_peer.multiaddrs.clone(),
+                    ty: provider_peer.connection_ty,
+                }));
                 self.add_provider.push((key, provider_peer.node_id));
                 return;
             }
@@ -888,10 +837,7 @@
             if &provider == self.kbuckets.local_key().preimage() {
                 continue;
             }
-            let providers = self
-                .values_providers
-                .entry(key)
-                .or_insert_with(Default::default);
+            let providers = self.values_providers.entry(key).or_insert_with(Default::default);
             if !providers.iter().any(|peer_id| peer_id == &provider) {
                 providers.push(provider);
             }
@@ -900,14 +846,14 @@
 
         // Handle `refresh_add_providers`.
         match self.refresh_add_providers.poll() {
-            Ok(Async::NotReady) => {}
+            Ok(Async::NotReady) => {},
             Ok(Async::Ready(Some(_))) => {
                 for target in self.providing_keys.clone().into_iter() {
                     self.start_query(QueryInfoInner::AddProvider { target });
                 }
-            }
+            },
             // Ignore errors.
-            Ok(Async::Ready(None)) | Err(_) => {}
+            Ok(Async::Ready(None)) | Err(_) => {},
         }
 
         loop {
@@ -921,9 +867,9 @@
             if let Some(entry) = self.kbuckets.take_applied_pending() {
                 let event = KademliaOut::KBucketAdded {
                     peer_id: entry.inserted.into_preimage(),
-                    replaced: entry.evicted.map(|n| n.key.into_preimage()),
+                    replaced: entry.evicted.map(|n| n.key.into_preimage())
                 };
-                return Async::Ready(NetworkBehaviourAction::GenerateEvent(event));
+                return Async::Ready(NetworkBehaviourAction::GenerateEvent(event))
             }
 
             // If iterating finds a query that is finished, stores it here and stops looping.
@@ -993,18 +939,15 @@
                     .into_target_and_closest_peers();
 
                 match query_info.inner {
-                    QueryInfoInner::Initialization { .. } => {}
+                    QueryInfoInner::Initialization { .. } => {},
                     QueryInfoInner::FindPeer(target) => {
                         let event = KademliaOut::FindNodeResult {
                             key: target,
                             closer_peers: closer_peers.collect(),
                         };
                         break Async::Ready(NetworkBehaviourAction::GenerateEvent(event));
-                    }
-                    QueryInfoInner::GetProviders {
-                        target,
-                        pending_results,
-                    } => {
+                    },
+                    QueryInfoInner::GetProviders { target, pending_results } => {
                         let event = KademliaOut::GetProvidersResult {
                             key: target,
                             closer_peers: closer_peers.collect(),
@@ -1012,7 +955,7 @@
                         };
 
                         break Async::Ready(NetworkBehaviourAction::GenerateEvent(event));
-                    }
+                    },
                     QueryInfoInner::AddProvider { target } => {
                         for closest in closer_peers {
                             let event = NetworkBehaviourAction::SendEvent {
@@ -1021,19 +964,13 @@
                                     key: target.clone(),
                                     provider_peer: KadPeer {
                                         node_id: parameters.local_peer_id().clone(),
-                                        multiaddrs: parameters
-                                            .external_addresses()
-                                            .cloned()
-                                            .collect(),
+                                        multiaddrs: parameters.external_addresses().cloned().collect(),
                                         connection_ty: KadConnectionType::Connected,
-                                    },
+                                    }
                                 },
                             };
                             self.queued_events.push(event);
                         }
-<<<<<<< HEAD
-                    }
-=======
                     },
                     QueryInfoInner::GetValue { key, results, .. } => {
                         let result = match results.len() {
@@ -1073,7 +1010,6 @@
 
                         self.active_writes.insert(finished_query, WriteState::new(key, closer_peers));
                     },
->>>>>>> 78d6f44e
                 }
             } else {
                 break Async::NotReady;
@@ -1159,8 +1095,8 @@
             multiaddrs: e.node.value.into_vec(),
             connection_ty: match e.status {
                 NodeStatus::Connected => KadConnectionType::Connected,
-                NodeStatus::Disconnected => KadConnectionType::NotConnected,
-            },
-        }
-    }
-}+                NodeStatus::Disconnected => KadConnectionType::NotConnected
+            }
+        }
+    }
+}
