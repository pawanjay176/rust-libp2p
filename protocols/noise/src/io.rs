// Copyright 2019 Parity Technologies (UK) Ltd.
//
// Permission is hereby granted, free of charge, to any person obtaining a
// copy of this software and associated documentation files (the "Software"),
// to deal in the Software without restriction, including without limitation
// the rights to use, copy, modify, merge, publish, distribute, sublicense,
// and/or sell copies of the Software, and to permit persons to whom the
// Software is furnished to do so, subject to the following conditions:
//
// The above copyright notice and this permission notice shall be included in
// all copies or substantial portions of the Software.
//
// THE SOFTWARE IS PROVIDED "AS IS", WITHOUT WARRANTY OF ANY KIND, EXPRESS
// OR IMPLIED, INCLUDING BUT NOT LIMITED TO THE WARRANTIES OF MERCHANTABILITY,
// FITNESS FOR A PARTICULAR PURPOSE AND NONINFRINGEMENT. IN NO EVENT SHALL THE
// AUTHORS OR COPYRIGHT HOLDERS BE LIABLE FOR ANY CLAIM, DAMAGES OR OTHER
// LIABILITY, WHETHER IN AN ACTION OF CONTRACT, TORT OR OTHERWISE, ARISING
// FROM, OUT OF OR IN CONNECTION WITH THE SOFTWARE OR THE USE OR OTHER
// DEALINGS IN THE SOFTWARE.

//! Noise protocol I/O.

mod framed;
pub mod handshake;

<<<<<<< HEAD
use futures::prelude::*;
use futures::ready;
use log::{debug, trace};
use snow;
use std::{
    cmp::min,
    fmt, io,
    ops::DerefMut,
    pin::Pin,
    task::{Context, Poll},
};

/// Max. size of a noise package.
const MAX_NOISE_PKG_LEN: usize = 65535;
/// Extra space given to the encryption buffer to hold key material.
const EXTRA_ENCRYPT_SPACE: usize = 1024;
/// Max. output buffer size before forcing a flush.
const MAX_WRITE_BUF_LEN: usize = MAX_NOISE_PKG_LEN - EXTRA_ENCRYPT_SPACE;

static_assertions::const_assert! {
    MAX_WRITE_BUF_LEN + EXTRA_ENCRYPT_SPACE <= MAX_NOISE_PKG_LEN
}

/// A passthrough enum for the two kinds of state machines in `snow`
pub(crate) enum SnowState {
    Transport(snow::TransportState),
    Handshake(snow::HandshakeState),
}

impl SnowState {
    pub fn read_message(
        &mut self,
        message: &[u8],
        payload: &mut [u8],
    ) -> Result<usize, snow::Error> {
        match self {
            SnowState::Handshake(session) => session.read_message(message, payload),
            SnowState::Transport(session) => session.read_message(message, payload),
        }
    }

    pub fn write_message(
        &mut self,
        message: &[u8],
        payload: &mut [u8],
    ) -> Result<usize, snow::Error> {
        match self {
            SnowState::Handshake(session) => session.write_message(message, payload),
            SnowState::Transport(session) => session.write_message(message, payload),
        }
    }

    pub fn get_remote_static(&self) -> Option<&[u8]> {
        match self {
            SnowState::Handshake(session) => session.get_remote_static(),
            SnowState::Transport(session) => session.get_remote_static(),
        }
    }

    pub fn into_transport_mode(self) -> Result<snow::TransportState, snow::Error> {
        match self {
            SnowState::Handshake(session) => session.into_transport_mode(),
            SnowState::Transport(_) => Err(snow::Error::State(
                snow::error::StateProblem::HandshakeAlreadyFinished,
            )),
        }
    }
}
=======
use bytes::Bytes;
use framed::{MAX_FRAME_LEN, NoiseFramed};
use futures::ready;
use futures::prelude::*;
use log::trace;
use std::{cmp::min, fmt, io, pin::Pin, task::{Context, Poll}};
>>>>>>> 8eac41ec

/// A noise session to a remote.
///
/// `T` is the type of the underlying I/O resource.
pub struct NoiseOutput<T> {
<<<<<<< HEAD
    io: T,
    session: SnowState,
    read_state: ReadState,
    write_state: WriteState,
    read_buffer: Vec<u8>,
    write_buffer: Vec<u8>,
    decrypt_buffer: Vec<u8>,
    encrypt_buffer: Vec<u8>,
=======
    io: NoiseFramed<T, snow::TransportState>,
    recv_buffer: Bytes,
    recv_offset: usize,
    send_buffer: Vec<u8>,
    send_offset: usize,
>>>>>>> 8eac41ec
}

impl<T> fmt::Debug for NoiseOutput<T> {
    fn fmt(&self, f: &mut fmt::Formatter<'_>) -> fmt::Result {
        f.debug_struct("NoiseOutput")
            .field("io", &self.io)
            .finish()
    }
}

impl<T> NoiseOutput<T> {
    fn new(io: NoiseFramed<T, snow::TransportState>) -> Self {
        NoiseOutput {
            io,
<<<<<<< HEAD
            session,
            read_state: ReadState::Init,
            write_state: WriteState::Init,
            read_buffer: Vec::new(),
            write_buffer: Vec::new(),
            decrypt_buffer: Vec::new(),
            encrypt_buffer: Vec::new(),
        }
    }
}

/// The various states of reading a noise session transitions through.
#[derive(Debug)]
enum ReadState {
    /// initial state
    Init,
    /// read frame length
    ReadLen { buf: [u8; 2], off: usize },
    /// read encrypted frame data
    ReadData { len: usize, off: usize },
    /// copy decrypted frame data
    CopyData { len: usize, off: usize },
    /// end of file has been reached (terminal state)
    /// The associated result signals if the EOF was unexpected or not.
    Eof(Result<(), ()>),
    /// decryption error (terminal state)
    DecErr,
}

/// The various states of writing a noise session transitions through.
#[derive(Debug)]
enum WriteState {
    /// initial state
    Init,
    /// accumulate write data
    BufferData { off: usize },
    /// write frame length
    WriteLen {
        len: usize,
        buf: [u8; 2],
        off: usize,
    },
    /// write out encrypted data
    WriteData { len: usize, off: usize },
    /// end of file has been reached (terminal state)
    Eof,
    /// encryption error (terminal state)
    EncErr,
}

impl<T: AsyncRead + Unpin> AsyncRead for NoiseOutput<T> {
    fn poll_read(
        mut self: Pin<&mut Self>,
        cx: &mut Context,
        buf: &mut [u8],
    ) -> Poll<io::Result<usize>> {
        let mut this = self.deref_mut();
        loop {
            trace!("read state: {:?}", this.read_state);
            match this.read_state {
                ReadState::Init => {
                    this.read_state = ReadState::ReadLen {
                        buf: [0, 0],
                        off: 0,
                    };
                }
                ReadState::ReadLen { mut buf, mut off } => {
                    let n = match read_frame_len(&mut this.io, cx, &mut buf, &mut off) {
                        Poll::Ready(Ok(Some(n))) => n,
                        Poll::Ready(Ok(None)) => {
                            trace!("read: eof");
                            this.read_state = ReadState::Eof(Ok(()));
                            return Poll::Ready(Ok(0));
                        }
                        Poll::Ready(Err(e)) => return Poll::Ready(Err(e)),
                        Poll::Pending => {
                            this.read_state = ReadState::ReadLen { buf, off };
                            return Poll::Pending;
                        }
                    };
                    trace!("read: next frame len = {}", n);
                    if n == 0 {
                        trace!("read: empty frame");
                        this.read_state = ReadState::Init;
                        continue;
                    }
                    this.read_buffer.resize(usize::from(n), 0u8);
                    this.read_state = ReadState::ReadData {
                        len: usize::from(n),
                        off: 0,
                    }
                }
                ReadState::ReadData { len, ref mut off } => {
                    let n = {
                        let f =
                            Pin::new(&mut this.io).poll_read(cx, &mut this.read_buffer[*off..len]);
                        match ready!(f) {
                            Ok(n) => n,
                            Err(e) => return Poll::Ready(Err(e)),
                        }
                    };
                    trace!("read: read {}/{} bytes", *off + n, len);
                    if n == 0 {
                        trace!("read: eof");
                        this.read_state = ReadState::Eof(Err(()));
                        return Poll::Ready(Err(io::ErrorKind::UnexpectedEof.into()));
                    }
                    *off += n;
                    if len == *off {
                        trace!("read: decrypting {} bytes", len);
                        this.decrypt_buffer.resize(len, 0u8);
                        if let Ok(n) = this
                            .session
                            .read_message(&this.read_buffer, &mut this.decrypt_buffer)
                        {
                            trace!("read: payload len = {} bytes", n);
                            this.read_state = ReadState::CopyData { len: n, off: 0 }
                        } else {
                            debug!("decryption error");
                            this.read_state = ReadState::DecErr;
                            return Poll::Ready(Err(io::ErrorKind::InvalidData.into()));
                        }
                    }
                }
                ReadState::CopyData { len, ref mut off } => {
                    let n = min(len - *off, buf.len());
                    buf[..n].copy_from_slice(&this.decrypt_buffer[*off..*off + n]);
                    trace!("read: copied {}/{} bytes", *off + n, len);
                    *off += n;
                    if len == *off {
                        this.read_state = ReadState::ReadLen {
                            buf: [0, 0],
                            off: 0,
                        };
                    }
                    return Poll::Ready(Ok(n));
                }
                ReadState::Eof(Ok(())) => {
                    trace!("read: eof");
                    return Poll::Ready(Ok(0));
                }
                ReadState::Eof(Err(())) => {
                    trace!("read: eof (unexpected)");
                    return Poll::Ready(Err(io::ErrorKind::UnexpectedEof.into()));
                }
                ReadState::DecErr => return Poll::Ready(Err(io::ErrorKind::InvalidData.into())),
=======
            recv_buffer: Bytes::new(),
            recv_offset: 0,
            send_buffer: Vec::new(),
            send_offset: 0,
        }
    }
}

impl<T: AsyncRead + Unpin> AsyncRead for NoiseOutput<T> {
    fn poll_read(mut self: Pin<&mut Self>, cx: &mut Context<'_>, buf: &mut [u8]) -> Poll<io::Result<usize>> {
        loop {
            let len = self.recv_buffer.len();
            let off = self.recv_offset;
            if len > 0 {
                let n = min(len - off, buf.len());
                buf[.. n].copy_from_slice(&self.recv_buffer[off .. off + n]);
                trace!("read: copied {}/{} bytes", off + n, len);
                self.recv_offset += n;
                if len == self.recv_offset {
                    trace!("read: frame consumed");
                    // Drop the existing view so `NoiseFramed` can reuse
                    // the buffer when polling for the next frame below.
                    self.recv_buffer = Bytes::new();
                }
                return Poll::Ready(Ok(n))
            }

            match Pin::new(&mut self.io).poll_next(cx) {
                Poll::Pending => return Poll::Pending,
                Poll::Ready(None) => return Poll::Ready(Ok(0)),
                Poll::Ready(Some(Err(e))) => return Poll::Ready(Err(e)),
                Poll::Ready(Some(Ok(frame))) => {
                    self.recv_buffer = frame;
                    self.recv_offset = 0;
                }
>>>>>>> 8eac41ec
            }
        }
    }
}

impl<T: AsyncWrite + Unpin> AsyncWrite for NoiseOutput<T> {
<<<<<<< HEAD
    fn poll_write(
        mut self: Pin<&mut Self>,
        cx: &mut Context,
        buf: &[u8],
    ) -> Poll<io::Result<usize>> {
        let mut this = self.deref_mut();
        loop {
            trace!("write state: {:?}", this.write_state);
            match this.write_state {
                WriteState::Init => this.write_state = WriteState::BufferData { off: 0 },
                WriteState::BufferData { ref mut off } => {
                    let n = min(MAX_WRITE_BUF_LEN, off.saturating_add(buf.len()));
                    this.write_buffer.resize(n, 0u8);
                    let n = min(MAX_WRITE_BUF_LEN - *off, buf.len());
                    this.write_buffer[*off..*off + n].copy_from_slice(&buf[..n]);
                    trace!("write: buffered {} bytes", *off + n);
                    *off += n;
                    if *off == MAX_WRITE_BUF_LEN {
                        trace!("write: encrypting {} bytes", *off);
                        this.encrypt_buffer
                            .resize(MAX_WRITE_BUF_LEN + EXTRA_ENCRYPT_SPACE, 0u8);
                        match this
                            .session
                            .write_message(&this.write_buffer, &mut this.encrypt_buffer)
                        {
                            Ok(n) => {
                                trace!("write: cipher text len = {} bytes", n);
                                this.write_state = WriteState::WriteLen {
                                    len: n,
                                    buf: u16::to_be_bytes(n as u16),
                                    off: 0,
                                }
                            }
                            Err(e) => {
                                debug!("encryption error: {:?}", e);
                                this.write_state = WriteState::EncErr;
                                return Poll::Ready(Err(io::ErrorKind::InvalidData.into()));
                            }
                        }
                    }
                    return Poll::Ready(Ok(n));
                }
                WriteState::WriteLen {
                    len,
                    mut buf,
                    mut off,
                } => {
                    trace!("write: writing len ({}, {:?}, {}/2)", len, buf, off);
                    match write_frame_len(&mut this.io, cx, &mut buf, &mut off) {
                        Poll::Ready(Ok(true)) => (),
                        Poll::Ready(Ok(false)) => {
                            trace!("write: eof");
                            this.write_state = WriteState::Eof;
                            return Poll::Ready(Err(io::ErrorKind::WriteZero.into()));
                        }
                        Poll::Ready(Err(e)) => return Poll::Ready(Err(e)),
                        Poll::Pending => {
                            this.write_state = WriteState::WriteLen { len, buf, off };

                            return Poll::Pending;
                        }
                    }
                    this.write_state = WriteState::WriteData { len, off: 0 }
                }
                WriteState::WriteData { len, ref mut off } => {
                    let n = {
                        let f =
                            Pin::new(&mut this.io).poll_write(cx, &this.encrypt_buffer[*off..len]);
                        match ready!(f) {
                            Ok(n) => n,
                            Err(e) => return Poll::Ready(Err(e)),
                        }
                    };
                    trace!("write: wrote {}/{} bytes", *off + n, len);
                    if n == 0 {
                        trace!("write: eof");
                        this.write_state = WriteState::Eof;
                        return Poll::Ready(Err(io::ErrorKind::WriteZero.into()));
                    }
                    *off += n;
                    if len == *off {
                        trace!("write: finished writing {} bytes", len);
                        this.write_state = WriteState::Init
                    }
                }
                WriteState::Eof => {
                    trace!("write: eof");
                    return Poll::Ready(Err(io::ErrorKind::WriteZero.into()));
                }
                WriteState::EncErr => return Poll::Ready(Err(io::ErrorKind::InvalidData.into())),
            }
=======
    fn poll_write(self: Pin<&mut Self>, cx: &mut Context<'_>, buf: &[u8]) -> Poll<io::Result<usize>> {
        let this = Pin::into_inner(self);
        let mut io = Pin::new(&mut this.io);
        let frame_buf = &mut this.send_buffer;

        // The MAX_FRAME_LEN is the maximum buffer size before a frame must be sent.
        if this.send_offset == MAX_FRAME_LEN {
            trace!("write: sending {} bytes", MAX_FRAME_LEN);
            ready!(io.as_mut().poll_ready(cx))?;
            io.as_mut().start_send(&frame_buf)?;
            this.send_offset = 0;
>>>>>>> 8eac41ec
        }

<<<<<<< HEAD
    fn poll_flush(mut self: Pin<&mut Self>, cx: &mut Context) -> Poll<io::Result<()>> {
        let mut this = self.deref_mut();
        loop {
            match this.write_state {
                WriteState::Init => return Pin::new(&mut this.io).poll_flush(cx),
                WriteState::BufferData { off } => {
                    trace!("flush: encrypting {} bytes", off);
                    this.encrypt_buffer.resize(off + EXTRA_ENCRYPT_SPACE, 0u8);
                    match this
                        .session
                        .write_message(&this.write_buffer[..off], &mut this.encrypt_buffer)
                    {
                        Ok(n) => {
                            trace!("flush: cipher text len = {} bytes", n);
                            this.write_state = WriteState::WriteLen {
                                len: n,
                                buf: u16::to_be_bytes(n as u16),
                                off: 0,
                            }
                        }
                        Err(e) => {
                            debug!("encryption error: {:?}", e);
                            this.write_state = WriteState::EncErr;
                            return Poll::Ready(Err(io::ErrorKind::InvalidData.into()));
                        }
                    }
                }
                WriteState::WriteLen {
                    len,
                    mut buf,
                    mut off,
                } => {
                    trace!("flush: writing len ({}, {:?}, {}/2)", len, buf, off);
                    match write_frame_len(&mut this.io, cx, &mut buf, &mut off) {
                        Poll::Ready(Ok(true)) => (),
                        Poll::Ready(Ok(false)) => {
                            trace!("write: eof");
                            this.write_state = WriteState::Eof;
                            return Poll::Ready(Err(io::ErrorKind::WriteZero.into()));
                        }
                        Poll::Ready(Err(e)) => return Poll::Ready(Err(e)),
                        Poll::Pending => {
                            this.write_state = WriteState::WriteLen { len, buf, off };
                            return Poll::Pending;
                        }
                    }
                    this.write_state = WriteState::WriteData { len, off: 0 }
                }
                WriteState::WriteData { len, ref mut off } => {
                    let n = {
                        let f =
                            Pin::new(&mut this.io).poll_write(cx, &this.encrypt_buffer[*off..len]);
                        match ready!(f) {
                            Ok(n) => n,
                            Err(e) => return Poll::Ready(Err(e)),
                        }
                    };
                    trace!("flush: wrote {}/{} bytes", *off + n, len);
                    if n == 0 {
                        trace!("flush: eof");
                        this.write_state = WriteState::Eof;
                        return Poll::Ready(Err(io::ErrorKind::WriteZero.into()));
                    }
                    *off += n;
                    if len == *off {
                        trace!("flush: finished writing {} bytes", len);
                        this.write_state = WriteState::Init;
                    }
                }
                WriteState::Eof => {
                    trace!("flush: eof");
                    return Poll::Ready(Err(io::ErrorKind::WriteZero.into()));
                }
                WriteState::EncErr => return Poll::Ready(Err(io::ErrorKind::InvalidData.into())),
            }
        }
    }

    fn poll_close(mut self: Pin<&mut Self>, cx: &mut Context) -> Poll<io::Result<()>> {
        ready!(self.as_mut().poll_flush(cx))?;
        Pin::new(&mut self.io).poll_close(cx)
=======
        let off = this.send_offset;
        let n = min(MAX_FRAME_LEN, off.saturating_add(buf.len()));
        this.send_buffer.resize(n, 0u8);
        let n = min(MAX_FRAME_LEN - off, buf.len());
        this.send_buffer[off .. off + n].copy_from_slice(&buf[.. n]);
        this.send_offset += n;
        trace!("write: buffered {} bytes", this.send_offset);

        return Poll::Ready(Ok(n))
>>>>>>> 8eac41ec
    }

<<<<<<< HEAD
/// Read 2 bytes as frame length from the given source into the given buffer.
///
/// Panics if `off >= 2`.
///
/// When [`Poll::Pending`] is returned, the given buffer and offset
/// may have been updated (i.e. a byte may have been read) and must be preserved
/// for the next invocation.
///
/// Returns `None` if EOF has been encountered.
fn read_frame_len<R: AsyncRead + Unpin>(
    mut io: &mut R,
    cx: &mut Context<'_>,
    buf: &mut [u8; 2],
    off: &mut usize,
) -> Poll<io::Result<Option<u16>>> {
    loop {
        match ready!(Pin::new(&mut io).poll_read(cx, &mut buf[*off..])) {
            Ok(n) => {
                if n == 0 {
                    return Poll::Ready(Ok(None));
                }
                *off += n;
                if *off == 2 {
                    return Poll::Ready(Ok(Some(u16::from_be_bytes(*buf))));
                }
            }
            Err(e) => {
                return Poll::Ready(Err(e));
            }
=======
    fn poll_flush(self: Pin<&mut Self>, cx: &mut Context<'_>) -> Poll<io::Result<()>> {
        let this = Pin::into_inner(self);
        let mut io = Pin::new(&mut this.io);
        let frame_buf = &mut this.send_buffer;

        // Check if there is still one more frame to send.
        if this.send_offset > 0 {
            ready!(io.as_mut().poll_ready(cx))?;
            trace!("flush: sending {} bytes", this.send_offset);
            io.as_mut().start_send(&frame_buf)?;
            this.send_offset = 0;
>>>>>>> 8eac41ec
        }

        io.as_mut().poll_flush(cx)
    }

<<<<<<< HEAD
/// Write 2 bytes as frame length from the given buffer into the given sink.
///
/// Panics if `off >= 2`.
///
/// When [`Poll::Pending`] is returned, the given offset
/// may have been updated (i.e. a byte may have been written) and must
/// be preserved for the next invocation.
///
/// Returns `false` if EOF has been encountered.
fn write_frame_len<W: AsyncWrite + Unpin>(
    mut io: &mut W,
    cx: &mut Context<'_>,
    buf: &[u8; 2],
    off: &mut usize,
) -> Poll<io::Result<bool>> {
    loop {
        match ready!(Pin::new(&mut io).poll_write(cx, &buf[*off..])) {
            Ok(n) => {
                if n == 0 {
                    return Poll::Ready(Ok(false));
                }
                *off += n;
                if *off == 2 {
                    return Poll::Ready(Ok(true));
                }
            }
            Err(e) => {
                return Poll::Ready(Err(e));
            }
        }
=======
    fn poll_close(mut self: Pin<&mut Self>, cx: &mut Context<'_>) -> Poll<io::Result<()>>{
        ready!(self.as_mut().poll_flush(cx))?;
        Pin::new(&mut self.io).poll_close(cx)
>>>>>>> 8eac41ec
    }
}<|MERGE_RESOLUTION|>--- conflicted
+++ resolved
@@ -23,104 +23,22 @@
 mod framed;
 pub mod handshake;
 
-<<<<<<< HEAD
-use futures::prelude::*;
-use futures::ready;
-use log::{debug, trace};
-use snow;
-use std::{
-    cmp::min,
-    fmt, io,
-    ops::DerefMut,
-    pin::Pin,
-    task::{Context, Poll},
-};
-
-/// Max. size of a noise package.
-const MAX_NOISE_PKG_LEN: usize = 65535;
-/// Extra space given to the encryption buffer to hold key material.
-const EXTRA_ENCRYPT_SPACE: usize = 1024;
-/// Max. output buffer size before forcing a flush.
-const MAX_WRITE_BUF_LEN: usize = MAX_NOISE_PKG_LEN - EXTRA_ENCRYPT_SPACE;
-
-static_assertions::const_assert! {
-    MAX_WRITE_BUF_LEN + EXTRA_ENCRYPT_SPACE <= MAX_NOISE_PKG_LEN
-}
-
-/// A passthrough enum for the two kinds of state machines in `snow`
-pub(crate) enum SnowState {
-    Transport(snow::TransportState),
-    Handshake(snow::HandshakeState),
-}
-
-impl SnowState {
-    pub fn read_message(
-        &mut self,
-        message: &[u8],
-        payload: &mut [u8],
-    ) -> Result<usize, snow::Error> {
-        match self {
-            SnowState::Handshake(session) => session.read_message(message, payload),
-            SnowState::Transport(session) => session.read_message(message, payload),
-        }
-    }
-
-    pub fn write_message(
-        &mut self,
-        message: &[u8],
-        payload: &mut [u8],
-    ) -> Result<usize, snow::Error> {
-        match self {
-            SnowState::Handshake(session) => session.write_message(message, payload),
-            SnowState::Transport(session) => session.write_message(message, payload),
-        }
-    }
-
-    pub fn get_remote_static(&self) -> Option<&[u8]> {
-        match self {
-            SnowState::Handshake(session) => session.get_remote_static(),
-            SnowState::Transport(session) => session.get_remote_static(),
-        }
-    }
-
-    pub fn into_transport_mode(self) -> Result<snow::TransportState, snow::Error> {
-        match self {
-            SnowState::Handshake(session) => session.into_transport_mode(),
-            SnowState::Transport(_) => Err(snow::Error::State(
-                snow::error::StateProblem::HandshakeAlreadyFinished,
-            )),
-        }
-    }
-}
-=======
 use bytes::Bytes;
 use framed::{MAX_FRAME_LEN, NoiseFramed};
 use futures::ready;
 use futures::prelude::*;
 use log::trace;
 use std::{cmp::min, fmt, io, pin::Pin, task::{Context, Poll}};
->>>>>>> 8eac41ec
 
 /// A noise session to a remote.
 ///
 /// `T` is the type of the underlying I/O resource.
 pub struct NoiseOutput<T> {
-<<<<<<< HEAD
-    io: T,
-    session: SnowState,
-    read_state: ReadState,
-    write_state: WriteState,
-    read_buffer: Vec<u8>,
-    write_buffer: Vec<u8>,
-    decrypt_buffer: Vec<u8>,
-    encrypt_buffer: Vec<u8>,
-=======
     io: NoiseFramed<T, snow::TransportState>,
     recv_buffer: Bytes,
     recv_offset: usize,
     send_buffer: Vec<u8>,
     send_offset: usize,
->>>>>>> 8eac41ec
 }
 
 impl<T> fmt::Debug for NoiseOutput<T> {
@@ -135,154 +53,6 @@
     fn new(io: NoiseFramed<T, snow::TransportState>) -> Self {
         NoiseOutput {
             io,
-<<<<<<< HEAD
-            session,
-            read_state: ReadState::Init,
-            write_state: WriteState::Init,
-            read_buffer: Vec::new(),
-            write_buffer: Vec::new(),
-            decrypt_buffer: Vec::new(),
-            encrypt_buffer: Vec::new(),
-        }
-    }
-}
-
-/// The various states of reading a noise session transitions through.
-#[derive(Debug)]
-enum ReadState {
-    /// initial state
-    Init,
-    /// read frame length
-    ReadLen { buf: [u8; 2], off: usize },
-    /// read encrypted frame data
-    ReadData { len: usize, off: usize },
-    /// copy decrypted frame data
-    CopyData { len: usize, off: usize },
-    /// end of file has been reached (terminal state)
-    /// The associated result signals if the EOF was unexpected or not.
-    Eof(Result<(), ()>),
-    /// decryption error (terminal state)
-    DecErr,
-}
-
-/// The various states of writing a noise session transitions through.
-#[derive(Debug)]
-enum WriteState {
-    /// initial state
-    Init,
-    /// accumulate write data
-    BufferData { off: usize },
-    /// write frame length
-    WriteLen {
-        len: usize,
-        buf: [u8; 2],
-        off: usize,
-    },
-    /// write out encrypted data
-    WriteData { len: usize, off: usize },
-    /// end of file has been reached (terminal state)
-    Eof,
-    /// encryption error (terminal state)
-    EncErr,
-}
-
-impl<T: AsyncRead + Unpin> AsyncRead for NoiseOutput<T> {
-    fn poll_read(
-        mut self: Pin<&mut Self>,
-        cx: &mut Context,
-        buf: &mut [u8],
-    ) -> Poll<io::Result<usize>> {
-        let mut this = self.deref_mut();
-        loop {
-            trace!("read state: {:?}", this.read_state);
-            match this.read_state {
-                ReadState::Init => {
-                    this.read_state = ReadState::ReadLen {
-                        buf: [0, 0],
-                        off: 0,
-                    };
-                }
-                ReadState::ReadLen { mut buf, mut off } => {
-                    let n = match read_frame_len(&mut this.io, cx, &mut buf, &mut off) {
-                        Poll::Ready(Ok(Some(n))) => n,
-                        Poll::Ready(Ok(None)) => {
-                            trace!("read: eof");
-                            this.read_state = ReadState::Eof(Ok(()));
-                            return Poll::Ready(Ok(0));
-                        }
-                        Poll::Ready(Err(e)) => return Poll::Ready(Err(e)),
-                        Poll::Pending => {
-                            this.read_state = ReadState::ReadLen { buf, off };
-                            return Poll::Pending;
-                        }
-                    };
-                    trace!("read: next frame len = {}", n);
-                    if n == 0 {
-                        trace!("read: empty frame");
-                        this.read_state = ReadState::Init;
-                        continue;
-                    }
-                    this.read_buffer.resize(usize::from(n), 0u8);
-                    this.read_state = ReadState::ReadData {
-                        len: usize::from(n),
-                        off: 0,
-                    }
-                }
-                ReadState::ReadData { len, ref mut off } => {
-                    let n = {
-                        let f =
-                            Pin::new(&mut this.io).poll_read(cx, &mut this.read_buffer[*off..len]);
-                        match ready!(f) {
-                            Ok(n) => n,
-                            Err(e) => return Poll::Ready(Err(e)),
-                        }
-                    };
-                    trace!("read: read {}/{} bytes", *off + n, len);
-                    if n == 0 {
-                        trace!("read: eof");
-                        this.read_state = ReadState::Eof(Err(()));
-                        return Poll::Ready(Err(io::ErrorKind::UnexpectedEof.into()));
-                    }
-                    *off += n;
-                    if len == *off {
-                        trace!("read: decrypting {} bytes", len);
-                        this.decrypt_buffer.resize(len, 0u8);
-                        if let Ok(n) = this
-                            .session
-                            .read_message(&this.read_buffer, &mut this.decrypt_buffer)
-                        {
-                            trace!("read: payload len = {} bytes", n);
-                            this.read_state = ReadState::CopyData { len: n, off: 0 }
-                        } else {
-                            debug!("decryption error");
-                            this.read_state = ReadState::DecErr;
-                            return Poll::Ready(Err(io::ErrorKind::InvalidData.into()));
-                        }
-                    }
-                }
-                ReadState::CopyData { len, ref mut off } => {
-                    let n = min(len - *off, buf.len());
-                    buf[..n].copy_from_slice(&this.decrypt_buffer[*off..*off + n]);
-                    trace!("read: copied {}/{} bytes", *off + n, len);
-                    *off += n;
-                    if len == *off {
-                        this.read_state = ReadState::ReadLen {
-                            buf: [0, 0],
-                            off: 0,
-                        };
-                    }
-                    return Poll::Ready(Ok(n));
-                }
-                ReadState::Eof(Ok(())) => {
-                    trace!("read: eof");
-                    return Poll::Ready(Ok(0));
-                }
-                ReadState::Eof(Err(())) => {
-                    trace!("read: eof (unexpected)");
-                    return Poll::Ready(Err(io::ErrorKind::UnexpectedEof.into()));
-                }
-                ReadState::DecErr => return Poll::Ready(Err(io::ErrorKind::InvalidData.into())),
-=======
             recv_buffer: Bytes::new(),
             recv_offset: 0,
             send_buffer: Vec::new(),
@@ -318,106 +88,12 @@
                     self.recv_buffer = frame;
                     self.recv_offset = 0;
                 }
->>>>>>> 8eac41ec
             }
         }
     }
 }
 
 impl<T: AsyncWrite + Unpin> AsyncWrite for NoiseOutput<T> {
-<<<<<<< HEAD
-    fn poll_write(
-        mut self: Pin<&mut Self>,
-        cx: &mut Context,
-        buf: &[u8],
-    ) -> Poll<io::Result<usize>> {
-        let mut this = self.deref_mut();
-        loop {
-            trace!("write state: {:?}", this.write_state);
-            match this.write_state {
-                WriteState::Init => this.write_state = WriteState::BufferData { off: 0 },
-                WriteState::BufferData { ref mut off } => {
-                    let n = min(MAX_WRITE_BUF_LEN, off.saturating_add(buf.len()));
-                    this.write_buffer.resize(n, 0u8);
-                    let n = min(MAX_WRITE_BUF_LEN - *off, buf.len());
-                    this.write_buffer[*off..*off + n].copy_from_slice(&buf[..n]);
-                    trace!("write: buffered {} bytes", *off + n);
-                    *off += n;
-                    if *off == MAX_WRITE_BUF_LEN {
-                        trace!("write: encrypting {} bytes", *off);
-                        this.encrypt_buffer
-                            .resize(MAX_WRITE_BUF_LEN + EXTRA_ENCRYPT_SPACE, 0u8);
-                        match this
-                            .session
-                            .write_message(&this.write_buffer, &mut this.encrypt_buffer)
-                        {
-                            Ok(n) => {
-                                trace!("write: cipher text len = {} bytes", n);
-                                this.write_state = WriteState::WriteLen {
-                                    len: n,
-                                    buf: u16::to_be_bytes(n as u16),
-                                    off: 0,
-                                }
-                            }
-                            Err(e) => {
-                                debug!("encryption error: {:?}", e);
-                                this.write_state = WriteState::EncErr;
-                                return Poll::Ready(Err(io::ErrorKind::InvalidData.into()));
-                            }
-                        }
-                    }
-                    return Poll::Ready(Ok(n));
-                }
-                WriteState::WriteLen {
-                    len,
-                    mut buf,
-                    mut off,
-                } => {
-                    trace!("write: writing len ({}, {:?}, {}/2)", len, buf, off);
-                    match write_frame_len(&mut this.io, cx, &mut buf, &mut off) {
-                        Poll::Ready(Ok(true)) => (),
-                        Poll::Ready(Ok(false)) => {
-                            trace!("write: eof");
-                            this.write_state = WriteState::Eof;
-                            return Poll::Ready(Err(io::ErrorKind::WriteZero.into()));
-                        }
-                        Poll::Ready(Err(e)) => return Poll::Ready(Err(e)),
-                        Poll::Pending => {
-                            this.write_state = WriteState::WriteLen { len, buf, off };
-
-                            return Poll::Pending;
-                        }
-                    }
-                    this.write_state = WriteState::WriteData { len, off: 0 }
-                }
-                WriteState::WriteData { len, ref mut off } => {
-                    let n = {
-                        let f =
-                            Pin::new(&mut this.io).poll_write(cx, &this.encrypt_buffer[*off..len]);
-                        match ready!(f) {
-                            Ok(n) => n,
-                            Err(e) => return Poll::Ready(Err(e)),
-                        }
-                    };
-                    trace!("write: wrote {}/{} bytes", *off + n, len);
-                    if n == 0 {
-                        trace!("write: eof");
-                        this.write_state = WriteState::Eof;
-                        return Poll::Ready(Err(io::ErrorKind::WriteZero.into()));
-                    }
-                    *off += n;
-                    if len == *off {
-                        trace!("write: finished writing {} bytes", len);
-                        this.write_state = WriteState::Init
-                    }
-                }
-                WriteState::Eof => {
-                    trace!("write: eof");
-                    return Poll::Ready(Err(io::ErrorKind::WriteZero.into()));
-                }
-                WriteState::EncErr => return Poll::Ready(Err(io::ErrorKind::InvalidData.into())),
-            }
-=======
     fn poll_write(self: Pin<&mut Self>, cx: &mut Context<'_>, buf: &[u8]) -> Poll<io::Result<usize>> {
         let this = Pin::into_inner(self);
         let mut io = Pin::new(&mut this.io);
@@ -429,92 +105,8 @@
             ready!(io.as_mut().poll_ready(cx))?;
             io.as_mut().start_send(&frame_buf)?;
             this.send_offset = 0;
->>>>>>> 8eac41ec
         }
 
-<<<<<<< HEAD
-    fn poll_flush(mut self: Pin<&mut Self>, cx: &mut Context) -> Poll<io::Result<()>> {
-        let mut this = self.deref_mut();
-        loop {
-            match this.write_state {
-                WriteState::Init => return Pin::new(&mut this.io).poll_flush(cx),
-                WriteState::BufferData { off } => {
-                    trace!("flush: encrypting {} bytes", off);
-                    this.encrypt_buffer.resize(off + EXTRA_ENCRYPT_SPACE, 0u8);
-                    match this
-                        .session
-                        .write_message(&this.write_buffer[..off], &mut this.encrypt_buffer)
-                    {
-                        Ok(n) => {
-                            trace!("flush: cipher text len = {} bytes", n);
-                            this.write_state = WriteState::WriteLen {
-                                len: n,
-                                buf: u16::to_be_bytes(n as u16),
-                                off: 0,
-                            }
-                        }
-                        Err(e) => {
-                            debug!("encryption error: {:?}", e);
-                            this.write_state = WriteState::EncErr;
-                            return Poll::Ready(Err(io::ErrorKind::InvalidData.into()));
-                        }
-                    }
-                }
-                WriteState::WriteLen {
-                    len,
-                    mut buf,
-                    mut off,
-                } => {
-                    trace!("flush: writing len ({}, {:?}, {}/2)", len, buf, off);
-                    match write_frame_len(&mut this.io, cx, &mut buf, &mut off) {
-                        Poll::Ready(Ok(true)) => (),
-                        Poll::Ready(Ok(false)) => {
-                            trace!("write: eof");
-                            this.write_state = WriteState::Eof;
-                            return Poll::Ready(Err(io::ErrorKind::WriteZero.into()));
-                        }
-                        Poll::Ready(Err(e)) => return Poll::Ready(Err(e)),
-                        Poll::Pending => {
-                            this.write_state = WriteState::WriteLen { len, buf, off };
-                            return Poll::Pending;
-                        }
-                    }
-                    this.write_state = WriteState::WriteData { len, off: 0 }
-                }
-                WriteState::WriteData { len, ref mut off } => {
-                    let n = {
-                        let f =
-                            Pin::new(&mut this.io).poll_write(cx, &this.encrypt_buffer[*off..len]);
-                        match ready!(f) {
-                            Ok(n) => n,
-                            Err(e) => return Poll::Ready(Err(e)),
-                        }
-                    };
-                    trace!("flush: wrote {}/{} bytes", *off + n, len);
-                    if n == 0 {
-                        trace!("flush: eof");
-                        this.write_state = WriteState::Eof;
-                        return Poll::Ready(Err(io::ErrorKind::WriteZero.into()));
-                    }
-                    *off += n;
-                    if len == *off {
-                        trace!("flush: finished writing {} bytes", len);
-                        this.write_state = WriteState::Init;
-                    }
-                }
-                WriteState::Eof => {
-                    trace!("flush: eof");
-                    return Poll::Ready(Err(io::ErrorKind::WriteZero.into()));
-                }
-                WriteState::EncErr => return Poll::Ready(Err(io::ErrorKind::InvalidData.into())),
-            }
-        }
-    }
-
-    fn poll_close(mut self: Pin<&mut Self>, cx: &mut Context) -> Poll<io::Result<()>> {
-        ready!(self.as_mut().poll_flush(cx))?;
-        Pin::new(&mut self.io).poll_close(cx)
-=======
         let off = this.send_offset;
         let n = min(MAX_FRAME_LEN, off.saturating_add(buf.len()));
         this.send_buffer.resize(n, 0u8);
@@ -524,40 +116,8 @@
         trace!("write: buffered {} bytes", this.send_offset);
 
         return Poll::Ready(Ok(n))
->>>>>>> 8eac41ec
     }
 
-<<<<<<< HEAD
-/// Read 2 bytes as frame length from the given source into the given buffer.
-///
-/// Panics if `off >= 2`.
-///
-/// When [`Poll::Pending`] is returned, the given buffer and offset
-/// may have been updated (i.e. a byte may have been read) and must be preserved
-/// for the next invocation.
-///
-/// Returns `None` if EOF has been encountered.
-fn read_frame_len<R: AsyncRead + Unpin>(
-    mut io: &mut R,
-    cx: &mut Context<'_>,
-    buf: &mut [u8; 2],
-    off: &mut usize,
-) -> Poll<io::Result<Option<u16>>> {
-    loop {
-        match ready!(Pin::new(&mut io).poll_read(cx, &mut buf[*off..])) {
-            Ok(n) => {
-                if n == 0 {
-                    return Poll::Ready(Ok(None));
-                }
-                *off += n;
-                if *off == 2 {
-                    return Poll::Ready(Ok(Some(u16::from_be_bytes(*buf))));
-                }
-            }
-            Err(e) => {
-                return Poll::Ready(Err(e));
-            }
-=======
     fn poll_flush(self: Pin<&mut Self>, cx: &mut Context<'_>) -> Poll<io::Result<()>> {
         let this = Pin::into_inner(self);
         let mut io = Pin::new(&mut this.io);
@@ -569,47 +129,13 @@
             trace!("flush: sending {} bytes", this.send_offset);
             io.as_mut().start_send(&frame_buf)?;
             this.send_offset = 0;
->>>>>>> 8eac41ec
         }
 
         io.as_mut().poll_flush(cx)
     }
 
-<<<<<<< HEAD
-/// Write 2 bytes as frame length from the given buffer into the given sink.
-///
-/// Panics if `off >= 2`.
-///
-/// When [`Poll::Pending`] is returned, the given offset
-/// may have been updated (i.e. a byte may have been written) and must
-/// be preserved for the next invocation.
-///
-/// Returns `false` if EOF has been encountered.
-fn write_frame_len<W: AsyncWrite + Unpin>(
-    mut io: &mut W,
-    cx: &mut Context<'_>,
-    buf: &[u8; 2],
-    off: &mut usize,
-) -> Poll<io::Result<bool>> {
-    loop {
-        match ready!(Pin::new(&mut io).poll_write(cx, &buf[*off..])) {
-            Ok(n) => {
-                if n == 0 {
-                    return Poll::Ready(Ok(false));
-                }
-                *off += n;
-                if *off == 2 {
-                    return Poll::Ready(Ok(true));
-                }
-            }
-            Err(e) => {
-                return Poll::Ready(Err(e));
-            }
-        }
-=======
     fn poll_close(mut self: Pin<&mut Self>, cx: &mut Context<'_>) -> Poll<io::Result<()>>{
         ready!(self.as_mut().poll_flush(cx))?;
         Pin::new(&mut self.io).poll_close(cx)
->>>>>>> 8eac41ec
     }
 }