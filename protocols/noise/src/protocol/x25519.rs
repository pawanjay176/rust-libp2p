// Copyright 2019 Parity Technologies (UK) Ltd.
//
// Permission is hereby granted, free of charge, to any person obtaining a
// copy of this software and associated documentation files (the "Software"),
// to deal in the Software without restriction, including without limitation
// the rights to use, copy, modify, merge, publish, distribute, sublicense,
// and/or sell copies of the Software, and to permit persons to whom the
// Software is furnished to do so, subject to the following conditions:
//
// The above copyright notice and this permission notice shall be included in
// all copies or substantial portions of the Software.
//
// THE SOFTWARE IS PROVIDED "AS IS", WITHOUT WARRANTY OF ANY KIND, EXPRESS
// OR IMPLIED, INCLUDING BUT NOT LIMITED TO THE WARRANTIES OF MERCHANTABILITY,
// FITNESS FOR A PARTICULAR PURPOSE AND NONINFRINGEMENT. IN NO EVENT SHALL THE
// AUTHORS OR COPYRIGHT HOLDERS BE LIABLE FOR ANY CLAIM, DAMAGES OR OTHER
// LIABILITY, WHETHER IN AN ACTION OF CONTRACT, TORT OR OTHERWISE, ARISING
// FROM, OUT OF OR IN CONNECTION WITH THE SOFTWARE OR THE USE OR OTHER
// DEALINGS IN THE SOFTWARE.

//! Legacy Noise protocols based on X25519.
//!
//! **Note**: This set of protocols is not interoperable with other
//! libp2p implementations.

use crate::{NoiseConfig, NoiseError, Protocol, ProtocolParams};
use curve25519_dalek::edwards::CompressedEdwardsY;
use lazy_static::lazy_static;
use libp2p_core::UpgradeInfo;
use libp2p_core::{identity, identity::ed25519};
use rand::Rng;
use sha2::{Sha512, Digest};
use x25519_dalek::{X25519_BASEPOINT_BYTES, x25519};
use zeroize::Zeroize;

use super::*;

lazy_static! {
    static ref PARAMS_IK: ProtocolParams = "Noise_IK_25519_ChaChaPoly_SHA256"
        .parse()
        .map(ProtocolParams)
        .expect("Invalid protocol name");

    static ref PARAMS_IX: ProtocolParams = "Noise_IX_25519_ChaChaPoly_SHA256"
        .parse()
        .map(ProtocolParams)
        .expect("Invalid protocol name");

    static ref PARAMS_XX: ProtocolParams = "Noise_XX_25519_ChaChaPoly_SHA256"
        .parse()
        .map(ProtocolParams)
        .expect("Invalid protocol name");
}

/// A X25519 key.
#[derive(Clone)]
pub struct X25519([u8; 32]);

impl AsRef<[u8]> for X25519 {
    fn as_ref(&self) -> &[u8] {
        self.0.as_ref()
    }
}

impl Zeroize for X25519 {
    fn zeroize(&mut self) {
        self.0.zeroize()
    }
}

impl UpgradeInfo for NoiseConfig<IX, X25519> {
    type Info = &'static [u8];
    type InfoIter = std::iter::Once<Self::Info>;

    fn protocol_info(&self) -> Self::InfoIter {
        std::iter::once(b"/noise")
    }
}

impl UpgradeInfo for NoiseConfig<XX, X25519> {
    type Info = &'static [u8];
    type InfoIter = std::iter::Once<Self::Info>;

    fn protocol_info(&self) -> Self::InfoIter {
        std::iter::once(b"/noise")
    }
}

impl<R> UpgradeInfo for NoiseConfig<IK, X25519, R> {
    type Info = &'static [u8];
    type InfoIter = std::iter::Once<Self::Info>;

    fn protocol_info(&self) -> Self::InfoIter {
        std::iter::once(b"/noise")
    }
}

<<<<<<< HEAD
impl UpgradeInfo for NoiseConfig<IK, X25519, (PublicKey<X25519>, identity::PublicKey)> {
    type Info = &'static [u8];
    type InfoIter = std::iter::Once<Self::Info>;

    fn protocol_info(&self) -> Self::InfoIter {
        std::iter::once(b"/noise")
    }
}

/// Noise protocols for X25519.
=======
/// Legacy Noise protocol for X25519.
///
/// **Note**: This `Protocol` provides no configuration that
/// is interoperable  with other libp2p implementations.
/// See [`crate::X25519Spec`] instead.
>>>>>>> 5e0bb103
impl Protocol<X25519> for X25519 {
    fn params_ik() -> ProtocolParams {
        PARAMS_IK.clone()
    }

    fn params_ix() -> ProtocolParams {
        PARAMS_IX.clone()
    }

    fn params_xx() -> ProtocolParams {
        PARAMS_XX.clone()
    }

    fn public_from_bytes(bytes: &[u8]) -> Result<PublicKey<X25519>, NoiseError> {
        if bytes.len() != 32 {
            return Err(NoiseError::InvalidKey)
        }
        let mut pk = [0u8; 32];
        pk.copy_from_slice(bytes);
        Ok(PublicKey(X25519(pk)))
    }

    fn linked(id_pk: &identity::PublicKey, dh_pk: &PublicKey<X25519>) -> bool {
        if let identity::PublicKey::Ed25519(ref p) = id_pk {
            PublicKey::from_ed25519(p).as_ref() == dh_pk.as_ref()
        } else {
            false
        }
    }
}

impl Keypair<X25519> {
    /// An "empty" keypair as a starting state for DH computations in `snow`,
    /// which get manipulated through the `snow::types::Dh` interface.
    pub(super) fn default() -> Self {
        Keypair {
            secret: SecretKey(X25519([0u8; 32])),
            public: PublicKey(X25519([0u8; 32]))
        }
    }

    /// Create a new X25519 keypair.
    pub fn new() -> Keypair<X25519> {
        let mut sk_bytes = [0u8; 32];
        rand::thread_rng().fill(&mut sk_bytes);
        let sk = SecretKey(X25519(sk_bytes)); // Copy
        sk_bytes.zeroize();
        Self::from(sk)
    }

    /// Creates an X25519 `Keypair` from an [`identity::Keypair`], if possible.
    ///
    /// The returned keypair will be [associated with](KeypairIdentity) the
    /// given identity keypair.
    ///
    /// Returns `None` if the given identity keypair cannot be used as an X25519 keypair.
    ///
    /// > **Note**: If the identity keypair is already used in the context
    /// > of other cryptographic protocols outside of Noise, e.g. for
    /// > signing in the `secio` protocol, it should be preferred to
    /// > create a new static X25519 keypair for use in the Noise protocol.
    /// >
    /// > See also:
    /// >
    /// >  * [Noise: Static Key Reuse](http://www.noiseprotocol.org/noise.html#security-considerations)
    pub fn from_identity(id_keys: &identity::Keypair) -> Option<AuthenticKeypair<X25519>> {
        match id_keys {
            identity::Keypair::Ed25519(p) => {
                let kp = Keypair::from(SecretKey::from_ed25519(&p.secret()));
                let id = KeypairIdentity {
                    public: id_keys.public(),
                    signature: None
                };
                Some(AuthenticKeypair {
                    keypair: kp,
                    identity: id
                })
            }
            _ => None
        }
    }
}

/// Promote a X25519 secret key into a keypair.
impl From<SecretKey<X25519>> for Keypair<X25519> {
    fn from(secret: SecretKey<X25519>) -> Keypair<X25519> {
        let public = PublicKey(X25519(x25519((secret.0).0, X25519_BASEPOINT_BYTES)));
        Keypair { secret, public }
    }
}

impl PublicKey<X25519> {
    /// Construct a curve25519 public key from an Ed25519 public key.
    pub fn from_ed25519(pk: &ed25519::PublicKey) -> Self {
        PublicKey(X25519(CompressedEdwardsY(pk.encode())
            .decompress()
            .expect("An Ed25519 public key is a valid point by construction.")
            .to_montgomery().0))
    }
}

impl SecretKey<X25519> {
    /// Construct a X25519 secret key from a Ed25519 secret key.
    ///
    /// > **Note**: If the Ed25519 secret key is already used in the context
    /// > of other cryptographic protocols outside of Noise, e.g. for
    /// > signing in the `secio` protocol, it should be preferred to
    /// > create a new keypair for use in the Noise protocol.
    /// >
    /// > See also:
    /// >
    /// >  * [Noise: Static Key Reuse](http://www.noiseprotocol.org/noise.html#security-considerations)
    /// >  * [Ed25519 to Curve25519](https://libsodium.gitbook.io/doc/advanced/ed25519-curve25519)
    pub fn from_ed25519(ed25519_sk: &ed25519::SecretKey) -> Self {
        // An Ed25519 public key is derived off the left half of the SHA512 of the
        // secret scalar, hence a matching conversion of the secret key must do
        // the same to yield a Curve25519 keypair with the same public key.
        // let ed25519_sk = ed25519::SecretKey::from(ed);
        let mut curve25519_sk: [u8; 32] = [0; 32];
        let hash = Sha512::digest(ed25519_sk.as_ref());
        curve25519_sk.copy_from_slice(&hash.as_ref()[..32]);
        let sk = SecretKey(X25519(curve25519_sk)); // Copy
        curve25519_sk.zeroize();
        sk
    }
}

#[doc(hidden)]
impl snow::types::Dh for Keypair<X25519> {
    fn name(&self) -> &'static str { "25519" }
    fn pub_len(&self) -> usize { 32 }
    fn priv_len(&self) -> usize { 32 }
    fn pubkey(&self) -> &[u8] { self.public.as_ref() }
    fn privkey(&self) -> &[u8] { self.secret.as_ref() }

    fn set(&mut self, sk: &[u8]) {
        let mut secret = [0u8; 32];
        secret.copy_from_slice(&sk[..]);
        self.secret = SecretKey(X25519(secret)); // Copy
        self.public = PublicKey(X25519(x25519(secret, X25519_BASEPOINT_BYTES)));
        secret.zeroize();
    }

    fn generate(&mut self, rng: &mut dyn snow::types::Random) {
        let mut secret = [0u8; 32];
        rng.fill_bytes(&mut secret);
        self.secret = SecretKey(X25519(secret)); // Copy
        self.public = PublicKey(X25519(x25519(secret, X25519_BASEPOINT_BYTES)));
        secret.zeroize();
    }

    fn dh(&self, pk: &[u8], shared_secret: &mut [u8]) -> Result<(), ()> {
        let mut p = [0; 32];
        p.copy_from_slice(&pk[.. 32]);
        let ss = x25519((self.secret.0).0, p);
        shared_secret[.. 32].copy_from_slice(&ss[..]);
        Ok(())
    }
}

#[cfg(test)]
mod tests {
    use libp2p_core::identity::ed25519;
    use quickcheck::*;
    use sodiumoxide::crypto::sign;
    use std::os::raw::c_int;
    use super::*;
    use x25519_dalek::StaticSecret;

    // ed25519 to x25519 keypair conversion must yield the same results as
    // obtained through libsodium.
    #[test]
    fn prop_ed25519_to_x25519_matches_libsodium() {
        fn prop() -> bool {
            let ed25519 = ed25519::Keypair::generate();
            let x25519 = Keypair::from(SecretKey::from_ed25519(&ed25519.secret()));

            let sodium_sec = ed25519_sk_to_curve25519(&sign::SecretKey(ed25519.encode()));
            let sodium_pub = ed25519_pk_to_curve25519(&sign::PublicKey(ed25519.public().encode().clone()));

            let our_pub = x25519.public.0;
            // libsodium does the [clamping] of the scalar upon key construction,
            // just like x25519-dalek, but this module uses the raw byte-oriented x25519
            // function from x25519-dalek, as defined in RFC7748, so "our" secret scalar
            // must be clamped before comparing it to the one computed by libsodium.
            // That happens in `StaticSecret::from`.
            //
            // [clamping]: http://www.lix.polytechnique.fr/~smith/ECC/#scalar-clamping
            let our_sec = StaticSecret::from((x25519.secret.0).0).to_bytes();

            sodium_sec.as_ref() == Some(&our_sec) &&
            sodium_pub.as_ref() == Some(&our_pub.0)
        }

        quickcheck(prop as fn() -> _);
    }

    // The x25519 public key obtained through ed25519 keypair conversion
    // (and thus derived from the converted secret key) must match the x25519
    // public key derived directly from the ed25519 public key.
    #[test]
    fn prop_public_ed25519_to_x25519_matches() {
        fn prop() -> bool {
            let ed25519 = ed25519::Keypair::generate();
            let x25519 = Keypair::from(SecretKey::from_ed25519(&ed25519.secret()));
            let x25519_public = PublicKey::from_ed25519(&ed25519.public());
            x25519.public == x25519_public
        }

        quickcheck(prop as fn() -> _);
    }

    // Bindings to libsodium's ed25519 to curve25519 key conversions, to check that
    // they agree with the conversions performed in this module.

    extern "C" {
        pub fn crypto_sign_ed25519_pk_to_curve25519(c: *mut u8, e: *const u8) -> c_int;
        pub fn crypto_sign_ed25519_sk_to_curve25519(c: *mut u8, e: *const u8) -> c_int;
    }

    pub fn ed25519_pk_to_curve25519(k: &sign::PublicKey) -> Option<[u8; 32]> {
        let mut out = [0u8; 32];
        unsafe {
            if crypto_sign_ed25519_pk_to_curve25519(out.as_mut_ptr(), (&k.0).as_ptr()) == 0 {
                Some(out)
            } else {
                None
            }
        }
    }

    pub fn ed25519_sk_to_curve25519(k: &sign::SecretKey) -> Option<[u8; 32]> {
        let mut out = [0u8; 32];
        unsafe {
            if crypto_sign_ed25519_sk_to_curve25519(out.as_mut_ptr(), (&k.0).as_ptr()) == 0 {
                Some(out)
            } else {
                None
            }
        }
    }
}
<|MERGE_RESOLUTION|>--- conflicted
+++ resolved
@@ -73,7 +73,7 @@
     type InfoIter = std::iter::Once<Self::Info>;
 
     fn protocol_info(&self) -> Self::InfoIter {
-        std::iter::once(b"/noise")
+        std::iter::once(b"/noise/ix/25519/chachapoly/sha256/0.1.0")
     }
 }
 
@@ -82,7 +82,7 @@
     type InfoIter = std::iter::Once<Self::Info>;
 
     fn protocol_info(&self) -> Self::InfoIter {
-        std::iter::once(b"/noise")
+        std::iter::once(b"/noise/xx/25519/chachapoly/sha256/0.1.0")
     }
 }
 
@@ -91,28 +91,15 @@
     type InfoIter = std::iter::Once<Self::Info>;
 
     fn protocol_info(&self) -> Self::InfoIter {
-        std::iter::once(b"/noise")
-    }
-}
-
-<<<<<<< HEAD
-impl UpgradeInfo for NoiseConfig<IK, X25519, (PublicKey<X25519>, identity::PublicKey)> {
-    type Info = &'static [u8];
-    type InfoIter = std::iter::Once<Self::Info>;
-
-    fn protocol_info(&self) -> Self::InfoIter {
-        std::iter::once(b"/noise")
-    }
-}
-
-/// Noise protocols for X25519.
-=======
+        std::iter::once(b"/noise/ik/25519/chachapoly/sha256/0.1.0")
+    }
+}
+
 /// Legacy Noise protocol for X25519.
 ///
 /// **Note**: This `Protocol` provides no configuration that
 /// is interoperable  with other libp2p implementations.
 /// See [`crate::X25519Spec`] instead.
->>>>>>> 5e0bb103
 impl Protocol<X25519> for X25519 {
     fn params_ik() -> ProtocolParams {
         PARAMS_IK.clone()
