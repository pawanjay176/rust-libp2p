// Copyright 2020 Sigma Prime Pty Ltd.
//
// Permission is hereby granted, free of charge, to any person obtaining a
// copy of this software and associated documentation files (the "Software"),
// to deal in the Software without restriction, including without limitation
// the rights to use, copy, modify, merge, publish, distribute, sublicense,
// and/or sell copies of the Software, and to permit persons to whom the
// Software is furnished to do so, subject to the following conditions:
//
// The above copyright notice and this permission notice shall be included in
// all copies or substantial portions of the Software.
//
// THE SOFTWARE IS PROVIDED "AS IS", WITHOUT WARRANTY OF ANY KIND, EXPRESS
// OR IMPLIED, INCLUDING BUT NOT LIMITED TO THE WARRANTIES OF MERCHANTABILITY,
// FITNESS FOR A PARTICULAR PURPOSE AND NONINFRINGEMENT. IN NO EVENT SHALL THE
// AUTHORS OR COPYRIGHT HOLDERS BE LIABLE FOR ANY CLAIM, DAMAGES OR OTHER
// LIABILITY, WHETHER IN AN ACTION OF CONTRACT, TORT OR OTHERWISE, ARISING
// FROM, OUT OF OR IN CONNECTION WITH THE SOFTWARE OR THE USE OR OTHER
// DEALINGS IN THE SOFTWARE.

//! Gossipsub is a P2P pubsub (publish/subscription) routing layer designed to extend upon
//! flooodsub and meshsub routing protocols.
//!
//! # Overview
//!
//! *Note: The gossipsub protocol specifications
//! (https://github.com/libp2p/specs/tree/master/pubsub/gossipsub) provide an outline for the
//! routing protocol. They should be consulted for further detail.*
//!
//! Gossipsub  is a blend of meshsub for data and randomsub for mesh metadata. It provides bounded
//! degree and amplification factor with the meshsub construction and augments it using gossip
//! propagation of metadata with the randomsub technique.
//!
//! The router maintains an overlay mesh network of peers on which to efficiently send messages and
//! metadata.  Peers use control messages to broadcast and request known messages and
//! subscribe/unsubscribe from topics in the mesh network.
//!
//! # Important Discrepancies
//!
//! This section outlines the current implementation's potential discrepancies from that of other
//! implementations, due to undefined elements in the current specification.
//!
//! - **Topics** -  In gossipsub, topics configurable by the `hash_topics` configuration parameter.
//! Topics are of type `TopicHash`. The current go implementation uses raw utf-8 strings, and this
//! is default configuration in rust-libp2p. Topics can be hashed (SHA256 hashed then base64
//! encoded) by setting the `hash_topics` configuration parameter to true.
//!
//! - **Sequence Numbers** - A message on the gossipsub network is identified by the source
//! `PeerId` and a nonce (sequence number) of the message. The sequence numbers in this
//! implementation are sent as raw bytes across the wire. They are 64-bit big-endian unsigned
//! integers. They are chosen at random in this implementation of gossipsub, but are sequential in
//! the current go implementation.
//!
//! # Using Gossipsub
//!
//! ## GossipsubConfig
//!
//! The [`GossipsubConfig`] struct specifies various network performance/tuning configuration
//! parameters. Specifically it specifies:
//!
//! [`GossipsubConfig`]: struct.GossipsubConfig.html
//!
//! - `protocol_id` - The protocol id that this implementation will accept connections on.
//! - `history_length` - The number of heartbeats which past messages are kept in cache (default: 5).
//! - `history_gossip` - The number of past heartbeats that the node will send gossip metadata
//! about (default: 3).
//! - `mesh_n` - The target number of peers store in the local mesh network.
//! (default: 6).
//! - `mesh_n_low` - The minimum number of peers in the local mesh network before.
//! trying to add more peers to the mesh from the connected peer pool (default: 4).
//! - `mesh_n_high` - The maximum number of peers in the local mesh network before removing peers to
//! reach `mesh_n` peers (default: 12).
//! - `gossip_lazy` - The number of peers that the local node will gossip to during a heartbeat (default: `mesh_n` = 6).
//! - `heartbeat_initial_delay - The initial time delay before starting the first heartbeat (default: 5 seconds).
//! - `heartbeat_interval` - The time between each heartbeat (default: 1 second).
//! - `fanout_ttl` - The fanout time to live time period. The timeout required before removing peers from the fanout
//! for a given topic (default: 1 minute).
//! - `max_transmit_size` - This sets the maximum transmission size for total gossipsub messages on the network.
//! - `hash_topics` - Whether to hash the topics using base64(SHA256(topic)) or to leave as plain utf-8 strings.
//! - `manual_propagation` - Whether gossipsub should immediately forward received messages on the
//! network. For applications requiring message validation, this should be set to false, then the
//! application should call `propagate_message(message_id, propagation_source)` once validated, to
//! propagate the message to peers.
//!
//! This struct implements the `Default` trait and can be initialised via
//! `GossipsubConfig::default()`.
//!
//!
//! ## Gossipsub
//!
//! The [`Gossipsub`] struct implements the `NetworkBehaviour` trait allowing it to act as the
//! routing behaviour in a `Swarm`. This struct requires an instance of `PeerId` and
//! [`GossipsubConfig`].
//!
//! [`Gossipsub`]: struct.Gossipsub.html

//! ## Example
//!
//! An example of initialising a gossipsub compatible swarm:
//!
//! ```ignore
//! #extern crate libp2p;
//! #extern crate futures;
//! #extern crate tokio;
//! #use libp2p::gossipsub::GossipsubEvent;
//! #use libp2p::{gossipsub, secio,
//! #    tokio_codec::{FramedRead, LinesCodec},
//! #};
//! let local_key = secio::SecioKeyPair::ed25519_generated().unwrap();
//! let local_pub_key = local_key.to_public_key();
//!
//! // Set up an encrypted TCP Transport over the Mplex and Yamux protocols
//! let transport = libp2p::build_development_transport(local_key);
//!
//! // Create a Floodsub/Gossipsub topic
//! let topic = libp2p::floodsub::TopicBuilder::new("example").build();
//!
//! // Create a Swarm to manage peers and events
//! let mut swarm = {
//!     // set default parameters for gossipsub
//!     let gossipsub_config = gossipsub::GossipsubConfig::default();
//!     // build a gossipsub network behaviour
//!     let mut gossipsub =
//!         gossipsub::Gossipsub::new(local_pub_key.clone().into_peer_id(), gossipsub_config);
//!     gossipsub.subscribe(topic.clone());
//!     libp2p::Swarm::new(
//!         transport,
//!         gossipsub,
//!         libp2p::core::topology::MemoryTopology::empty(local_pub_key),
//!     )
//! };
//!
//! // Listen on all interfaces and whatever port the OS assigns
//! let addr = libp2p::Swarm::listen_on(&mut swarm, "/ip4/0.0.0.0/tcp/0".parse().unwrap()).unwrap();
//! println!("Listening on {:?}", addr);
//! ```

pub mod error;
pub mod protocol;

mod backoff;
mod behaviour;
mod config;
mod gossip_promises;
mod handler;
mod mcache;
<<<<<<< HEAD
#[allow(dead_code)]
mod time_cache;
=======
mod peer_score;
pub mod time_cache;
>>>>>>> 9a03f946
mod topic;
mod types;

mod rpc_proto {
    include!(concat!(env!("OUT_DIR"), "/gossipsub.pb.rs"));
}

pub use self::behaviour::{Gossipsub, GossipsubEvent, MessageAuthenticity};
pub use self::config::{GossipsubConfig, GossipsubConfigBuilder, ValidationMode};
pub use self::peer_score::{
    score_parameter_decay, score_parameter_decay_with_base, PeerScoreParams, PeerScoreThresholds,
    TopicScoreParams,
};
pub use self::topic::{Hasher, Topic, TopicHash};
pub use self::types::{GossipsubMessage, GossipsubRpc, MessageAcceptance, MessageId};
pub type IdentTopic = Topic<self::topic::IdentityHash>;
pub type Sha256Topic = Topic<self::topic::Sha256Hash>;<|MERGE_RESOLUTION|>--- conflicted
+++ resolved
@@ -144,13 +144,8 @@
 mod gossip_promises;
 mod handler;
 mod mcache;
-<<<<<<< HEAD
-#[allow(dead_code)]
-mod time_cache;
-=======
 mod peer_score;
 pub mod time_cache;
->>>>>>> 9a03f946
 mod topic;
 mod types;
 
