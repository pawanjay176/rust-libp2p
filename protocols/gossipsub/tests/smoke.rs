// Copyright 2019 Parity Technologies (UK) Ltd.
//
// Permission is hereby granted, free of charge, to any person obtaining a
// copy of this software and associated documentation files (the "Software"),
// to deal in the Software without restriction, including without limitation
// the rights to use, copy, modify, merge, publish, distribute, sublicense,
// and/or sell copies of the Software, and to permit persons to whom the
// Software is furnished to do so, subject to the following conditions:
//
// The above copyright notice and this permission notice shall be included in
// all copies or substantial portions of the Software.
//
// THE SOFTWARE IS PROVIDED "AS IS", WITHOUT WARRANTY OF ANY KIND, EXPRESS
// OR IMPLIED, INCLUDING BUT NOT LIMITED TO THE WARRANTIES OF MERCHANTABILITY,
// FITNESS FOR A PARTICULAR PURPOSE AND NONINFRINGEMENT. IN NO EVENT SHALL THE
// AUTHORS OR COPYRIGHT HOLDERS BE LIABLE FOR ANY CLAIM, DAMAGES OR OTHER
// LIABILITY, WHETHER IN AN ACTION OF CONTRACT, TORT OR OTHERWISE, ARISING
// FROM, OUT OF OR IN CONNECTION WITH THE SOFTWARE OR THE USE OR OTHER
// DEALINGS IN THE SOFTWARE.

use futures::prelude::*;
use log::debug;
use quickcheck::{QuickCheck, TestResult};
use rand::{random, seq::SliceRandom, SeedableRng};
use std::{
    io::Error,
    pin::Pin,
    task::{Context, Poll},
    time::Duration,
};

use futures::StreamExt;
use libp2p_core::{
    identity, multiaddr::Protocol, muxing::StreamMuxerBox, transport::MemoryTransport, upgrade,
    Multiaddr, Transport,
};
use libp2p_gossipsub::{
    Gossipsub, GossipsubConfigBuilder, GossipsubEvent, IdentTopic as Topic, MessageAuthenticity,
    ValidationMode,
};
use libp2p_plaintext::PlainText2Config;
use libp2p_swarm::Swarm;
use libp2p_yamux as yamux;

struct Graph {
    pub nodes: Vec<(Multiaddr, Swarm<Gossipsub>)>,
}

impl Future for Graph {
    type Output = (Multiaddr, GossipsubEvent);

    fn poll(mut self: Pin<&mut Self>, cx: &mut Context<'_>) -> Poll<Self::Output> {
        for (addr, node) in &mut self.nodes {
            match node.poll_next_unpin(cx) {
                Poll::Ready(Some(event)) => return Poll::Ready((addr.clone(), event)),
                Poll::Ready(None) => panic!("unexpected None when polling nodes"),
                Poll::Pending => {}
            }
        }

        Poll::Pending
    }
}

impl Graph {
    fn new_connected(num_nodes: usize, seed: u64) -> Graph {
        if num_nodes == 0 {
            panic!("expecting at least one node");
        }

        let mut rng = rand::rngs::StdRng::seed_from_u64(seed);

        let mut not_connected_nodes = std::iter::once(())
            .cycle()
            .take(num_nodes)
            .map(|_| build_node())
            .collect::<Vec<(Multiaddr, Swarm<Gossipsub>)>>();

        let mut connected_nodes = vec![not_connected_nodes.pop().unwrap()];

        while !not_connected_nodes.is_empty() {
            connected_nodes.shuffle(&mut rng);
            not_connected_nodes.shuffle(&mut rng);

            let mut next = not_connected_nodes.pop().unwrap();
            let connected_addr = &connected_nodes[0].0;

            // Memory transport can not handle addresses with `/p2p` suffix.
            let mut connected_addr_no_p2p = connected_addr.clone();
            let p2p_suffix_connected = connected_addr_no_p2p.pop();

            debug!(
                "Connect: {} -> {}",
                next.0.clone().pop().unwrap(),
                p2p_suffix_connected.unwrap()
            );

            Swarm::dial_addr(&mut next.1, connected_addr_no_p2p).unwrap();

            connected_nodes.push(next);
        }

        Graph {
            nodes: connected_nodes,
        }
    }

    /// Polls the graph and passes each event into the provided FnMut until the closure returns
    /// `true`.
    ///
    /// Returns [`true`] on success and [`false`] on timeout.
    fn wait_for<F: FnMut(GossipsubEvent) -> bool>(&mut self, mut f: F) -> bool {
        let fut = futures::future::poll_fn(move |cx| {
            match self.poll_unpin(cx) {
                Poll::Ready((_addr, ev)) if f(ev.clone()) => {
                    Poll::Ready(())
                }
                _ => Poll::Pending,
            }
        });

        let fut = async_std::future::timeout(Duration::from_secs(10), fut);

        futures::executor::block_on(fut).is_ok()
    }

    /// Polls the graph until Poll::Pending is obtained, completing the underlying polls.
    fn drain_poll(self) -> Self {
        // The future below should return self. Given that it is a FnMut and not a FnOnce, one needs
        // to wrap `self` in an Option, leaving a `None` behind after the final `Poll::Ready`.
        let mut this = Some(self);

        let fut = futures::future::poll_fn(move |cx| match &mut this {
            Some(graph) => loop {
                match graph.poll_unpin(cx) {
                    Poll::Ready(_) => {}
                    Poll::Pending => return Poll::Ready(this.take().unwrap()),
                }
            },
            None => panic!("future called after final return"),
        });
        let fut = async_std::future::timeout(Duration::from_secs(10), fut);
        futures::executor::block_on(fut).unwrap()
    }
}

fn build_node() -> (Multiaddr, Swarm<Gossipsub>) {
    let key = identity::Keypair::generate_ed25519();
    let public_key = key.public();

    let transport = MemoryTransport::default()
        .upgrade(upgrade::Version::V1)
        .authenticate(PlainText2Config {
            local_public_key: public_key.clone(),
        })
        .multiplex(yamux::Config::default())
        .map(|(p, m), _| (p, StreamMuxerBox::new(m)))
        .map_err(|e| -> Error { panic!("Failed to create transport: {:?}", e) })
        .boxed();

    let peer_id = public_key.clone().into_peer_id();

    // NOTE: The graph of created nodes can be disconnected from the mesh point of view as nodes
    // can reach their d_lo value and not add other nodes to their mesh. To speed up this test, we
    // reduce the default values of the heartbeat, so that all nodes will receive gossip in a
    // timely fashion.

    let config = GossipsubConfigBuilder::new()
        .heartbeat_initial_delay(Duration::from_millis(100))
        .heartbeat_interval(Duration::from_millis(200))
        .history_length(10)
        .history_gossip(10)
        .validation_mode(ValidationMode::Permissive)
        .build()
        .unwrap();
    let behaviour = Gossipsub::new(MessageAuthenticity::Author(peer_id.clone()), config).unwrap();
    let mut swarm = Swarm::new(transport, behaviour, peer_id);

    let port = 1 + random::<u64>();
    let mut addr: Multiaddr = Protocol::Memory(port).into();
    Swarm::listen_on(&mut swarm, addr.clone()).unwrap();

    addr = addr.with(libp2p_core::multiaddr::Protocol::P2p(
        public_key.into_peer_id().into(),
    ));

    (addr, swarm)
}

#[test]
fn multi_hop_propagation() {
    let _ = env_logger::try_init();

    fn prop(num_nodes: u8, seed: u64) -> TestResult {
        if num_nodes < 2 || num_nodes > 50 {
            return TestResult::discard();
        }

        debug!("number nodes: {:?}, seed: {:?}", num_nodes, seed);

        let mut graph = Graph::new_connected(num_nodes as usize, seed);
        let number_nodes = graph.nodes.len();

        // Subscribe each node to the same topic.
        let topic = Topic::new("test-net");
        for (_addr, node) in &mut graph.nodes {
            node.subscribe(&topic).unwrap();
        }

        // Wait for all nodes to be subscribed.
        let mut subscribed = 0;
        let all_subscribed = graph.wait_for(move |ev| {
            if let GossipsubEvent::Subscribed { .. } = ev {
                subscribed += 1;
                if subscribed == (number_nodes - 1) * 2 {
                    return true;
                }
            }

            false
        });
        if !all_subscribed {
            return TestResult::error(format!(
                "Timed out waiting for all nodes to subscribe but only have {:?}/{:?}.",
                subscribed, num_nodes,
            ));
        }

        // It can happen that the publish occurs before all grafts have completed causing this test
        // to fail. We drain all the poll messages before publishing.
        graph = graph.drain_poll();

        // Publish a single message.
        graph.nodes[0].1.publish(topic, vec![1, 2, 3]).unwrap();

        // Wait for all nodes to receive the published message.
        let mut received_msgs = 0;
<<<<<<< HEAD
        graph.wait_for(move |ev| {
            if let GossipsubEvent::Message { .. } = ev {
=======
        let all_received = graph.wait_for(move |ev| {
            if let GossipsubEvent::Message(..) = ev {
>>>>>>> 8cec457b
                received_msgs += 1;
                if received_msgs == number_nodes - 1 {
                    return true;
                }
            }

            false
        });
        if !all_received {
            return TestResult::error(format!(
                "Timed out waiting for all nodes to receive the msg but only have {:?}/{:?}.",
                received_msgs, num_nodes,
            ));
        }

        TestResult::passed()
    }

    QuickCheck::new()
        .max_tests(5)
        .quickcheck(prop as fn(u8, u64) -> TestResult)
}<|MERGE_RESOLUTION|>--- conflicted
+++ resolved
@@ -109,14 +109,10 @@
     /// `true`.
     ///
     /// Returns [`true`] on success and [`false`] on timeout.
-    fn wait_for<F: FnMut(GossipsubEvent) -> bool>(&mut self, mut f: F) -> bool {
-        let fut = futures::future::poll_fn(move |cx| {
-            match self.poll_unpin(cx) {
-                Poll::Ready((_addr, ev)) if f(ev.clone()) => {
-                    Poll::Ready(())
-                }
-                _ => Poll::Pending,
-            }
+    fn wait_for<F: FnMut(&GossipsubEvent) -> bool>(&mut self, mut f: F) -> bool {
+        let fut = futures::future::poll_fn(move |cx| match self.poll_unpin(cx) {
+            Poll::Ready((_addr, ev)) if f(&ev) => Poll::Ready(()),
+            _ => Poll::Pending,
         });
 
         let fut = async_std::future::timeout(Duration::from_secs(10), fut);
@@ -235,13 +231,8 @@
 
         // Wait for all nodes to receive the published message.
         let mut received_msgs = 0;
-<<<<<<< HEAD
-        graph.wait_for(move |ev| {
+        let all_received = graph.wait_for(move |ev| {
             if let GossipsubEvent::Message { .. } = ev {
-=======
-        let all_received = graph.wait_for(move |ev| {
-            if let GossipsubEvent::Message(..) = ev {
->>>>>>> 8cec457b
                 received_msgs += 1;
                 if received_msgs == number_nodes - 1 {
                     return true;
