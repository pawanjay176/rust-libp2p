--- conflicted
+++ resolved
@@ -12,15 +12,6 @@
 [dependencies]
 cuckoofilter = "0.3.2"
 fnv = "1.0"
-<<<<<<< HEAD
-futures = "0.1"
-libp2p-core = { version = "0.13.0", path = "../../core" }
-libp2p-swarm = { version = "0.3.0", path = "../../swarm" }
-protobuf = "=2.8.1"
-rand = "0.6"
-smallvec = "0.6.5"
-tokio-io = "0.1"
-=======
 futures = "0.3.1"
 libp2p-core = { version = "0.16.0", path = "../../core" }
 libp2p-swarm = { version = "0.16.0", path = "../../swarm" }
@@ -30,4 +21,3 @@
 
 [build-dependencies]
 prost-build = "0.6"
->>>>>>> 96cd509c
